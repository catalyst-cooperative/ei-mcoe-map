"""Functions for compiling EI MCOE dataframes."""

# ----------------------------------------------------------
# ---------------------- Package Imports -------------------
# ----------------------------------------------------------

<<<<<<< HEAD
import logging
import os

import dask.dataframe as dd
import matplotlib.pyplot as plt
import numpy as np
import pandas as pd
from dask.distributed import Client
from scipy import stats

# import sqlalchemy as sa
import pudl
=======
import os
import pudl
import numpy as np
import pandas as pd
from scipy import stats
import sqlalchemy as sa
import dask.dataframe as dd
import matplotlib.pyplot as plt
from dask.distributed import Client
#import ei_constants as c
>>>>>>> 14b46d6e

logger = logging.getLogger(__name__)

# Below, for TESTING PURPOSES

#pudl_settings = pudl.workspace.setup.get_defaults()
#pudl_engine = sa.create_engine(pudl_settings["pudl_db"])
#pudl_out = pudl.output.pudltabl.PudlTabl(pudl_engine, freq='AS',rolling=True)


# ----------------------------------------------------------
# -------------------- Global Variables --------------------
# ----------------------------------------------------------

input_dict = {
    'plant_index_cols': ['plant_id_pudl',
                         'report_year'],
    'plant-fuel_index_cols': ['plant_id_pudl',
                              'fuel_type_code_pudl',
                              'report_year'],
    'unit-fuel_index_cols': ['plant_id_pudl',
                             'plant_id_eia',
                             'unit_id_pudl',
                             'fuel_type_code_pudl',
                             'report_year'],
    'merge_cols_qual': ['plant_name_eia',
                        'state',
                        'city',
                        'county',
                        'latitude',
                        'longitude'],
    'merge_cols_simple': ['fuel_type_code_pudl'],
    'eia_sum_cols': ['total_fuel_cost',
                     'net_generation_mwh',
                     'capacity_mw',
                     'total_mmbtu'],
    'eia_pct_cols': ['net_generation_mwh',
                     'capacity_mw'],
    'ferc_sum_cols': ['capex_total',
                      'opex_fuel',
                      'opex_production_total'],
    'merge_cols_nems': ['plant_id_pudl',
                        'fuel_type_code_pudl',
                        'report_year']
}

eia_wa_col_dict = {
    'generator_age_years': 'capacity_mw',
    'heat_rate_mmbtu_mwh': 'net_generation_mwh'
}

fuel_types = ['coal', 'gas', 'oil', 'waste']

greet_tech_list = ['Boiler',
                   'IGCC',
                   'Combined_Cycle',
                   'Gas_Turbine',
                   'ICE',
                   'Not_Specified']

tech_rename_greet = {'Conventional Steam Coal': 'Boiler',
                     'Coal Integrated Gasification Combined Cycle': 'IGCC',
                     'Natural Gas Fired Combined Cycle': 'Combined_Cycle',
                     'Natural Gas Steam Turbine': 'Gas_Turbine',
                     'Petroleum Coke': 'Boiler',
                     'Petroleum Liquids': 'ICE',
                     'Landfill Gas': 'Boiler',  # Might change to ICE/Turbine
                     'Wood/Wood Waste Biomass': 'Boiler'}

nerc_regions = ['US', 'ASCC', 'FRCC', 'HICC', 'MRO', 'NPCC',
                'RFC', 'SERC', 'SPP', 'TRE', 'WECC']

# PM2.5 values for certain generator types according to GREET
# UNITS: g/kWh
pm_tech_dict = {
    'coal_Boiler': [0.043, 3.504, 0.131, 0.118, 0.110, 0.185, 0.257, 0.180,
                    0.161, 0.110, 0.247],
    'coal_IGCC': [0.008, 0.008, 0.568, 0.008, 0.008, 0.008, 0.008, 0.008,
                  0.008, 0.008, 0.008],
    'coal_Not_Specified': 0.026,
    'oil_Gas Turbine': [0.070, 0.039, 0.079, 0.081, 0.122, 0.083, 0.089, 0.087,
                        0.155, 0.083, 0.067],
    'oil_ICE': [0.012, 0.039, 0.079, 0.081, 0.122, 0.083, 0.089, 0.087, 0.155,
                0.083, 0.067],
    'oil_Boiler': [0.132, 0.039, 0.079, 0.081, 0.122, 0.083, 0.089, 0.087,
                   0.155, 0.083, 0.067],
    'oil_Not_Specified': 0.071,
    'gas_Combined_Cycle': [0.001, 0.001, 0.001, 0.001, 0.001, 0.001, 0.001,
                           0.001, 0.001, 0.001, 0.001],
    'gas_Gas_Turbine': [0.036, 0.038, 0.036, 0.026, 0.040, 0.036, 0.049, 0.036,
                        0.036, 0.043, 0.037],
    'gas_ICE': [0.455, 0.455, 0.483, 0.455, 0.528, 0.524, 0.510, 0.492, 0.357,
                0.397, 0.414],
    'gas_Boiler': [0.041, 0.041, 0.023, 0.041, 0.041, 0.038, 0.040, 0.053,
                   0.041, 0.040, 0.045],
    'gas_Not_Specified': 0.133,
    'waste_Boiler': [0.610, 1.235, 2.495, 2.021, 1.804, 1.836, 1.904, 2.014,
                     1.271, 0.610, 2.053],
    'waste_Not_Specified': 0.610
}

# EPA's determination of monetary damages per tons of polllutant emitted.
# UNITS: 2006 U.S. dollars / ton of pollutant emitted
# https://www.epa.gov/benmap/response-surface-model-rsm-based-benefit-ton-estimates
benmap_value = {'sox': 100000,
                'nox': 19000,
                'pm2.5': 570000}

# EPA's value of a life
# https://www.epa.gov/environmental-economics/mortality-risk-valuation#whatvalue
epa_life_value = 7400000

# How to rename columns for the final output
name_clean_dict = {
    'plant_id_eia': 'EIA Plant Code',
    'plant_id_pudl': 'PUDL Plant Code',
    'plant_name_eia': 'Plant Name',
    'unit_id_pudl': 'PUDL Unit ID',
    'report_year': 'Report Year',
    'generator_id': 'EIA Generator ID',
    'eia_unit_count': 'Number of EIA units under this PUDL Code',
    'ferc1_unit_count': 'Number of FERC Form 1 Entries under this PUDL Code',
    'capacity_mw': 'MW Nameplate Capacity',
    'weighted_ave_generator_age_years': 'Age',
    'retirement_date': 'Retirement Date',
    'fuel_type_code_pudl': 'Broad Fuel Classification',
    'energy_source_code_1': 'Technology',
    'total_mmbtu': 'Annual Total Fuel Consumption MMBtu',
    'net_generation_mwh': 'Annual Electricity Net Generation MWh',
    'weighted_ave_heat_rate_mmbtu_mwh': 'Heat Rate MMBtu/MWh',
    'sig_hr': 'Significant Heat Rate Discrepancy?',
    'max_min_hr_diff': 'Difference Between Maximum and Minimum Unit Heat Rates',
    'total_fuel_cost': 'Fuel Cost',
    'fix_var_om_mwh': 'Total O&M MWh',
    # 'variable_om_mwh': 'Variable O&M',
    # 'fixed_om_mwh': 'Fixed O&M',
    # 'variable_om_mwh_ferc1': 'Variable O&M (FERC1)',
    # 'fixed_om_mwh_ferc1': 'Fixed O&M (FERC1)',
    # 'variable_om_mw_nems': 'Variable O&M (NEMS)',
    # 'fixed_om_mwh_nems': 'Fixed O&M (NEMS)',
    # 'variable_om_is_NEMS': 'Variable O&M used NEMS?',
    # 'fixed_om_is_NEMS': 'Fixed O&M used NEMS?',
    'mcoe': 'Marginal Cost of Energy',
    'co2_mass_tons': 'Annual CO2 Emissions tons',
    'nox_mass_tons': 'Annual NOx Emissions tons',
    'so2_mass_tons': 'Annual SO2 Emissions tons',
    'pm_mass_tons': 'Annual PM2.5 Emissions tons',
    'total_damages': 'Annual Public Health Damages',
    'premature_deaths': 'Annual Premature Dealths',
    'latitude': 'Latitude',
    'longitude': 'Longitude',
    'state': 'State',
    'county': 'County',
    'city': 'City'}

# Field: [Source, Description] for optional inclusion in multi-index
data_source_dict = {
    'EIA Plant Code': ['EIA860', 'table 2 or 3.1'],
    'PUDL Plant Code': ['PUDL', ''],
    'Plant Name': ['EIA860', 'table 2'],
    'PUDL Unit ID': ['PUDL', 'maps onto EIA plant code'],
    'Report Year': ['EIA860', 'table X; adapted from report_date for FERC Form 1 compatability'],
    'Latitude': ['EIA860', 'table 2'],
    'Longitude': ['EIA860', 'table 2'],
    'State': ['EIA860', 'table 2'],
    'County': ['EIA860, table 2'],
    'City': ['EIA860', 'table 2'],
    'EIA Generator ID': ['EIA860', 'table 3.1'],
    'MW Nameplate Capacity': ['EIA860', 'table 3.1; aggregated by level'],
    'Age': ['EIA860', 'table 3.1; report_date - operating_date; aggregated by weighted average'],
    'Retirement Date': ['EIA860', 'table 3.1; based on most recent retirement date if all aggregated units have a listed retirement date'],
    'Technology': ['EIA860', 'table 3.1; Energy Source 1; aggregated by unique value'],
    'Broad Fuel Classification': ['EIA860', 'reference table 28'],
    'Annual Total Fuel Consumption MMBtu': ['EIA923', 'aggregated by sum'],
    'Annual Electricity Net Generation MWh': ['EIA923', 'aggregated by sum'],
    'Heat Rate MMBtu/MWh': ['EIA923', 'aggregated by weighted average'],
    'Significant Heat Rate Discrepancy?': ['', 'True if more than one standard deviation away from the mean of a given fuel type'],
    'Difference Between Maximum and Minimum Unit Heat Rates': ['', 'calculated by subtracting the minimum unit heat rate from the minimum unit heat rate'],
    'Fuel Cost': ['EIA923', ''],
    'Total O&M MWh': ['FERC Form 1', 'FERC costs disaggregated based on EIA fuel percent of net generation. Comes from FERC value opex_nofuel'],
    # 'Variable O&M': ['FERC Form 1 & NEMS', 'FERC costs disaggregated based on EIA fuel percent of net generation; NEMS added for 2018 values (though likely more recent)'],
    # 'Fixed O&M': ['FERC Form 1 & NEMS', 'FERC costs disaggregated based on EIA fuel percent of net generation; NEMS added for 2018 values (though likely more recent)'],
    # 'Variable O&M used NEMS?': ['NEMS', 'pltf860.txt column no.63; aggregated by sum; True indicates use of NEMS in Variable O&M column'],
    # 'Fixed O&M used NEMS?': ['NEMS', 'pltf860.txt column no.64; aggregated by sum; True indicates use of NEMS in Fixed O&M column'],
    # 'Variable O&M (FERC1)': ['FERC Form 1', 'table X; disaggregated based on EIA fuel percent of net generation'],
    # 'Fixed O&M (FERC1)': ['FERC Form 1', 'table X; disaggregated based on EIA fuel percent of capacity'],
    # 'Variable O&M (NEMS)': ['NEMS', 'pltf860.txt column no.63; aggregated by sum'],
    # 'Fixed O&M (NEMS)': ['NEMS', 'pltf860.txt column no.64; aggregated by sum'],
    'Marginal Cost of Energy': ['', 'Calculated with EIA923 fuel cost, net generation, and FERC Form 1 O&M costs'],
    'Annual CO2 Emissions tons': ['CEMS', 'table X; reported in tons/kwh'],
    'Annual NOx Emissions tons': ['CEMS', 'table X; reported in lbs/kwh'],
    'Annual SO2 Emissions tons': ['CEMS', 'table X; reported in tons/kwh'],
    'Annual PM2.5 Emissions tons': ['GREET', 'Electricity Generation table 2.1; paired PM2.5 g/kWh values with EIA plants/units based on NERC region and generation technology type; converted to tons annually'],
    'Annual Public Health Damages': ['EPA benMAP', 'calculated damages by summing national values at the 2020 threshold for pm, sox, and nox in 06$/ton; see http://www2.epa.gov/benmap/response-surface-model-rsm-based-benefit-ton-estimates'],
    'Annual Premature Dealths': ['', 'divide annual damages by EPA statistical value of a life ($7.4 million); see https://www.epa.gov/environmental-economics/mortality-risk-valuation#whatvalue'],
    'Number of EIA units under this PUDL code': ['', ''],
    'Number of FERC Form 1 entires under this PUDL code': ['', '']
}

# ----------------------------------------------------------
# -------------------- Fluid Functions ---------------------
# ----------------------------------------------------------


def date_to_year(mcoe_out_df):
    """Convert report_date to report_year for EIA FERC integration.

    This function synchonizes FERC Form 1 and EIA data. FERC
    Form 1 Data only has a column for report year while EIA has the full date;
    having a date column in common is essential when merging the data from both
    sources, therefore we select the less specific version, year, and
    standardize it for both EIA and FERC.

    Args:
        mcoe_out_df (pandas.DataFrame): A DataFrame containing raw EIA data.
        The output of running the pudl_out.mcoe() function.
    Returns:
        pandas.DataFrame: A DataFrame with a column for the report year
            rather than the full date.
    """
    logger.info('Converting date to year')
    year_df = (
        mcoe_out_df.assign(report_year=lambda x: x.report_date.dt.year)
        .drop('report_date', axis=1))
    return year_df


def add_generator_age(with_year_raw_eia_df):
    """Calculate and add a column for generator age.

    This function calculates generator age by subtracting the year the
    generator went into operation from the report year. (EIA data must be run
    through date_to_year() first).

    This is calculated here as opposed to in the eia860.py file because of how
    the 'operating_date' is merged with the rest of the data. It seemed cleaner
    to calculate the generator age here.

    Args:
        with_year_rwa_eia_df (pandas.DataFrame): A DataFrame with raw EIA data
            run through the date_to_year() function.
    Returns:
        pandas.DataFrame: A DataFrame with a new column for generator age.
    """
    logger.info('Calculating generator age')
    gen_df = with_year_raw_eia_df.astype({'operating_date': 'datetime64[ns]'})
    gen_df = gen_df.assign(generator_age_years=(gen_df.report_year -
                                                gen_df.operating_date.dt.year))
    return gen_df


def eliminate_retired_plants(raw_eia_all_plants_df):
    """Eliminate plants with retirement dates.

    Args:
        raw_eia_df (pandas.DataFrame): A DataFrame containing EIA data from the
            pudl_out.mcoe() function that has been run through the prep_raw_
            eia() function.
    Returns:
        pandas.DataFrame: A DataFrame containing raw EIA data without plants
            that have been retired.

    """
    logger.info('Eliminating retired plants')
    # Read recent EIA file containing retirement info
    retired_df = (
        pd.read_excel('february_generator2020.xlsx', 'Retired', header=1,
                      dtype={'Generator ID': 'str',
                             'Plant ID': 'Int64',
                             'Retirement Year': 'Int64'})
        .rename(columns={'Plant ID': 'plant_id_eia',
                         'Generator ID': 'generator_id',
                         'Retirement Year': 'retirement_year'}))
    # Keep relevant columns
    retired_df = retired_df[['plant_id_eia', 'generator_id',
                             'retirement_year']]
    # Merge raw EIA data with retired generators data and delete those with
    # retirement dates
    raw_with_retired_df = (
        pd.merge(raw_eia_all_plants_df, retired_df,
                 on=['plant_id_eia', 'generator_id'], how='left'))
    raw_no_retired_df = (
        raw_with_retired_df.loc[raw_with_retired_df['retirement_year'].isna()]
        .drop('retirement_year', axis=1))
    return raw_no_retired_df


def prep_raw_eia(pudl_out):
    """Add generator age and report year column to raw eia data.

    This acts as the singular function needed to prep the raw EIA data. Any
    functions needing this "cleaned" or "prepped" raw data will refer to it as
    raw_eia_df.

    Args:
        pudl_out (pudl.output.pudltabl.PudlTabl): An object used to create
            the tables for EIA and FERC Form 1 analysis.
    Returns:
        pandas.DataFrame: A DataFrame containing raw EIA data with a column for
            generator age and a column for report year.
    """
    logger.info('Prepping raw EIA data')
    raw_eia = pudl_out.mcoe()
<<<<<<< HEAD
    raw_eia = raw_eia[raw_eia.plant_id_pudl.notnull()]
    prepped_eia = add_generator_age(date_to_year(raw_eia))
    return prepped_eia
=======
    year_df = date_to_year(raw_eia)
    year_age_df = add_generator_age(year_df)
    year_age_no_retired_plants_df = eliminate_retired_plants(year_age_df)
    return year_age_no_retired_plants_df
>>>>>>> 14b46d6e


def test_segment(df):
    """Grab a DataFrame chunk pertaining to a single plant id.

    Args:
        df (pandas.DataFrame): Any DataFrame with the column names 'plant_id_
            pudl' and 'report_year'. Can also be multindex.
    Returns:
        pandas.DataFrame: A part of the input DataFrame where plant_id_pudl is
            32.
    """
    if type(df.columns) == pd.core.indexes.base.Index:
        if 'plant_id_pudl' in df.columns.tolist():
            df = (
                df.loc[df['plant_id_pudl'] == 32]
                .sort_values('report_year', ascending=False))
        else:
            df = (
                df.loc[df['PUDL Plant Code'] == 32]
                .sort_values('Report Year', ascending=False))
    elif type(df.columns) == pd.core.indexes.multi.MultiIndex:
        df = (
            df.loc[df[('PUDL', '', 'PUDL Plant Code')] == 32]
            .sort_values(('EIA860', 'table X; adapted from report_date for \
                           FERC Form 1 compatability', 'Report Year'),
                         ascending=False))
    return df


def year_selector(df, years):
    """Define the range of dates represented in final dataframe."""
    logger.info('Selecting specific years')
    df_years = df.loc[df['Report Year'].isin(years)]
    return df_years


def weighted_average(df, wa_col_dict, idx_cols):
    """Generate a weighted average for multiple columns at once.

    When aggregating the data by plant and fuel type, many of the values can
    be summed. Heat rates and generator age, however, are claculated with a
    weighted average. This function exists because there is no python or numpy
    function to calculate weighted average like there is for .sum() or .mean().

    In this case, the heat rate calculation is based the 'weight' or share
    of generator net generation (net_generation_mwh) and the generator age is
    based on that of the generators' capacity (capacity_mw). As seen in the
    global eia_wa_col_dict dictionary.

    Args:
        df (pandas.DataFrame): A DataFrame containing, at minimum, the columns
            specified in the other parameters wa_col_dict and by_cols.
        wa_col_dict (dict): A dictionary containing keys and values that
            represent the column names for the 'data' and 'weight' values.
        idx_cols (list): A list of the columns to group by when calcuating
            the weighted average value.
    Returns:
        pandas.DataFrame: A DataFrame containing weigted average values for
            specified 'data' columns based on specified 'weight' columns.
            Grouped by an indicated set of columns.
    """
    merge_df = df[idx_cols]
    for data, weight in wa_col_dict.items():
        logger.info(' - Calculating weighted average for ' + data)
        df['_data_times_weight'] = df[data] * df[weight]
        df['_weight_where_notnull'] = df[weight] * pd.notnull(df[data])
        g = df.groupby(idx_cols)
        result = g[
            '_data_times_weight'].sum() / g['_weight_where_notnull'].sum()
        del df['_data_times_weight'], df['_weight_where_notnull']
        result = result.to_frame(name='weighted_ave_'+data).reset_index()
        merge_df = pd.merge(merge_df, result, on=idx_cols, how='outer')
    return merge_df


def calc_inflation(index, year, value):
    """Calculate new cost with inflation depending on index specified.

    This function calculates inflation using two different indexes. First,
    the one used in the NEMS model to calculate nominal fixed and variable
    costs of NEMS data (reported in 87$ - equivalent to 1). Second, the BLS
    CPI-U annual percent change rate for use in calculating the public health
    damages (reported in 06$). The calculation for public health damages is a
    bit more involved because it is not in comparison to a base value, rather
    each percent change value is in relation to the prior year.

    Args:
        index (str): The desired index to use for the inflation calculation
            (either nems or bls). NEMS index coded to only read 2018 values
        year (int): The year for which you'd like to calculate inflation
        value (pd.Series): The original values you'd like to calculate
            inflation for.
    Returns:
        pd.Series: The new, inflation adjusted values for a given year.
    """
    # For use with NEMS fixed and variable cost data. Reported in '87' dollars.
    if index == 'nems':
        nems_idx = pd.read_excel('NEMS_GDP_infl.xlsx', header=3,
                                 names=['Year', 'Rate'])
        nems_2018 = float(nems_idx.loc[nems_idx['Year'] == 2018].Rate)
        new_cost = value * nems_2018
    # For use with public health damages calculation
    elif index == 'bls':
        bls_idx = pd.read_excel('cpipress5.xlsx', header=5)
        bls_idx = bls_idx.iloc[:, 1:6]
        bls_idx.columns = ['Date', 'C-CPI-U_month', 'CPI-U_month',
                           'C-CPI-U_year', 'CPI-U_year']
        bls_idx['CPI-U_year'] = bls_idx['CPI-U_year']/100
        # run inflation calculations for a given year. Reported in '06 dollars.
        # Done by aggregating the yearly percent change values like so:
        # pct_cng = (pct1 + pct2) + (pct1 * pct2) -- INCREASE
        # pct_cng = (pct1 - pct2) + (pct1 * pct2) -- DECREASE
        curr_yr_idx = (
            bls_idx.loc[bls_idx['Date'] == f'December {year}'].index.values[0])
        if year > 2006:
            # Made a dataframe with only the relevant years
            relevant_yrs_df = bls_idx[7:(curr_yr_idx+1)]
        # You cannot simply work backwards from a percent increase, you must
        # apply the forumula x/(1+x/100) -- I add the *-1 because it becomes
        # a decrease.
        if year < 2006:
            relevant_yrs_df = bls_idx[curr_yr_idx:7]
            relevant_yrs_df.loc[:, ('CPI-U_year')] = (
                relevant_yrs_df['CPI-U_year'].apply(lambda x: x/(1+x/100)*-1))
        pc_list = relevant_yrs_df['CPI-U_year'].to_list()
        pct_cng = np.sum(pc_list) + np.prod(pc_list)
        new_cost = value * pct_cng + value
    else:
        print('Not a valid index. Select between nems and bls')
    return new_cost


def add_source_cols(df):
    """Create column multindex to show data sources.

    Args:
        df (pandas.DataFrame): A finished dataframe in need of adding a
            multiindex for sources.
    Returns:
        pandas.DataFrame: A DataFrame with a multindex that references the
            source of each of the columns. Only column headers that appear in
            the name_clean_dict AND data_source_dict will be included in the
            output.
    """
    logger.info('Adding source cols')
    source_dict = {}
    # Make a new dictionary with only sources of columns relevant to this table
    for key, value in data_source_dict.items():
        if key in df.columns.to_list():
            source_dict.update({key: value})
    # Swap columns and rows to map on sources
    df = df.T.reset_index()
    df['Source'] = df['index'].map(lambda x: data_source_dict[x][0])
    df['Description'] = df['index'].map(lambda x: data_source_dict[x][1])
    # Switch columns back to rows
    df = df.set_index(['Source', 'Description', 'index']).T
    return df


def output_aesthetic(df, add_sources=False):
    """Change column names; add sources as multindex if specified."""
    logger.info('Making it look pretty...')
    # Make a list of columns that are in the level df (with or without mcoe)
    new_cols = [x for x in list(name_clean_dict.keys())
                if x in df.columns.tolist()]
    # Rename columns
    df_clean = (
        df[new_cols].rename(columns=name_clean_dict))
    # Potential to add sources as multindex
    if add_sources is True:
        df_clean = add_source_cols(df_clean)
    return df_clean


# ----------------------------------------------------------
# --------------------- * P A R T  1 * ---------------------
# ----------------------------------------------------------

"""
Part 1 Functions are mostly neutral and applicable accross eia and ferc
datasets therefore they're primarily located in the 'fluid functions' section.
The build_part1_output() function pulls all of the information together and is
the only function that needs to pull together the full output.
"""


def check_agg_for_diff(raw_eia_df, qual_cols, level):
    """Check EIA qualitative data agg to see if there are outliers.

    Sometimes the pudl id does not line up with the exact EIA reporting and
    there are plants with the same pudl id and different latitudes, longitudes,
    plant names, etc. This is usually due to a difference in utility ownership.
    This function checks to see when/where that happens and makes note of it.

    Args:
        raw_eia_df (pandas.DataFrame): A DataFrame containing EIA data from the
            pudl_out.mcoe() function that has been run through the prep_raw_
            eia() function.
        qual_cols (list): A list of the columns you'd like to check to see
            whether or not they are all the same for a given pudl id.
        level (str): An string indicating the level of desired aggregation.
            Either 'plant-fuel' or 'unit-fuel' are acceptable.
    """
    logger.info(' - Checking EIA aggregation for plants with different \
                qualitative data')
    for col in qual_cols:
        is_unique_df = (
            raw_eia_df.groupby(input_dict[level+'_index_cols'], as_index=False)
            .agg({col: lambda x: len(x.unique()) > 1}))
        pudl_id_deviant_list = (
            # Error note: this does not work if '==' replaced with 'is'
            is_unique_df.loc[is_unique_df[col] == True]['plant_id_pudl']
            .drop_duplicates()
            .tolist())
        if pudl_id_deviant_list:
            print(f'{pudl_id_deviant_list} have internal differences in {col}')


def calc_agg_retire_date(retire_col, level):
    """Calculate a retirement age for the aggregated data.

    This function is used within the groupby.agg() method to calcualte an
    approporate retirement date for the given aggregation. It will only
    show a retirement date if all of the entities within the aggregation unit
    also have retirement dates (there is no None) in the list, seeing as an
    entity cannot be considered "retired" until all of its components are. As
    a result, when all entities do have a retirement date, the recorded date is
    that which is most recent.

    Args:
        retire_col(pd.Series): The retirement_date column as a series.
    Returns:
        datetime.Datetime: The date of the most recent retirement (or None) if
            one or more entities within the aggregation unit are have a
            retirement date of None.
    """
    # Create appropirate sub-unit name
    if level == 'plant-fuel':
        sub_lev = 'unit/s'
    elif level == 'unit-fuel':
        sub_lev = 'generator/s'
    # Make list out of retirement dates in groupby
    retire_list = retire_col.tolist()
    # Record a retirement data only if all entities in group have a retirement
    # date. Then, select the most recent date.
    if None not in retire_list:
        date = max(retire_list)
    else:
        none_val = 0
        for x in retire_list:
            if x is None:
                none_val += 1
        date = f'{len(retire_list)-none_val} of {len(retire_list)} {sub_lev} \
               have a retirement date'
    return date


def build_part1_output(raw_eia_df, level):
    """Create final data output for Part 1.

    This function compiles information at the plant-fuel or unit-fuel level
    and either sums or finds the weighted average of the aggregated columns.
    Sum applies to 'total_fuel_cost', 'net_generation_mwh', 'capacity_mw', and
    'total_mmbtu'. Weighted average applies to generator age and heat rate.

    Args:
        raw_eia_df (pandas.DataFrame): A DataFrame containing EIA data from the
            pudl_out.mcoe() function that has been run through the prep_raw_
            eia() function.
        level (str): An string indicating the level of desired aggregation.
            Either 'plant-fuel' or 'unit-fuel' are acceptable.
    Returns:
        pandas.DataFrame: A DataFrame that either reflects the plant level
            or unit level EIA data separated by fuel type.
    """
    logger.info('Building Part 1 output')
    # Data validation and heads up
    check_agg_for_diff(raw_eia_df, input_dict['merge_cols_qual'], level)
    # Regroup raw EIA data to desired level, calculating sum and weighted
    # average of the necessary columns.
    agg_df = (
        raw_eia_df.assign(count='place_holder')
        .groupby(input_dict[level+'_index_cols'], as_index=False)
        # Must use .join because x.unique() arrays are not hashable
        .agg({'generator_id': lambda x: '; '.join(x.unique()),
              'energy_source_code_1': lambda x: '; '.join(x.unique()),
              'count': lambda x: x.count(),
              'total_fuel_cost': lambda x: x.sum(),
              'net_generation_mwh': lambda x: x.sum(),
              'capacity_mw': lambda x: x.sum(),
              'total_mmbtu': lambda x: x.sum(),
              'plant_name_eia': lambda x: x.iloc[0],
              'retirement_date': lambda x: calc_agg_retire_date(x, level),
              'state': lambda x: x.iloc[0],
              'city': lambda x: x.iloc[0],
              'county': lambda x: x.iloc[0],
              'latitude': lambda x: x.iloc[0],
              'longitude': lambda x: x.iloc[0]}))
    wa_df = (
        weighted_average(raw_eia_df, eia_wa_col_dict,
                         input_dict[level+'_index_cols']))
    agg_wa_df = (
        pd.merge(agg_df, wa_df, on=input_dict[level+'_index_cols'],
                 how='left')
        .drop_duplicates()
        .reset_index())
    logger.info('Finished compiling Part 1 '+level+' level data')
    return agg_wa_df


def clean_part1_output(part1_df, drop_calcs=False):
    """Clean output for Part 1: round, drop calcs if desired.

    Args:
        part1_df (pandas.DataFrame): The result of running build_part1_output()
        drop_calcs: A boolean to indicate whether you'd like all of the
            calculations or just the index data.
    Returns:
        pandas.DataFrame: A DataFrame that either reflects the plant level
            or unit level EIA data separated by fuel type.
    """
    logger.info('Cleaning Part 1 Output')
    out_df = part1_df.round(2)
    # Just keep the generic plant data if you want
    if 'unit_id_pudl' in out_df.columns.tolist():
        level = 'unit-fuel'
    else:
        level = 'plant-fuel'
    if drop_calcs is True:
        out_df = out_df[input_dict[level+'_index_cols'] +
                        input_dict['merge_cols_qual']]
    logger.info('Finished cleaning Part 1 data')
    return out_df


# ----------------------------------------------------------
# --------------------- * P A R T  2 * ---------------------
# ----------------------------------------------------------

"""
Part 2 Functions are primarily used to make EIA923 and FERC Form 1 data
compatible with one another at the plant-fuel level.

We use EIA936 data broken down by plant and fuel type to inform the FERC Form 1
data disaggregation in the same manner. In other words, we calculate the
percent that each fuel type contributes to a given plant-level statistic (in
this case capacity, net generation, or cost) for the EIA data and use those
fuel percentages to disaggregate FERC Form 1 fixed and operating cost data by
plant and fuel type.

We use the combined information from EIA923 and FERC Form 1 to calculate an
mcoe value for each fuel type within each plant for any given report year.
"""


def fuel_type_to_col_eia(eia_plant_fuel_df, col):
    """Make fuel type row values into columns.

    Reorient dataframe by plant so that fuel type percentages are columns
    rather than row values. Used for merging with FERC Form 1 data. The
    output DataFrame is ready to merge with another DataFrame from this output
    with a different 'col' specified. It is also ready to merge with FERC Form
    1 plant level data to perform fuel level disagregation.

    Args:
        eia_plant_fuel_df (pandas.DataFrame): A DataFrame with eia fuel type
            percent values as rows.
        col (str): The name of the percent value column (such as
            'capacity_mw' or 'net_generation_mwh') that will be reoriented
            to suit the calculation of fuel type breakdown of FERC Form 1
            data.
    Returns:
        pandas.DataFrame: A DataFrame with the fuel type percent values
            as columns rather than rows.
    """
    logger.info('Turning eia fuel percent values for ' + col + ' into columns')
    pcts_as_cols_df = (
        eia_plant_fuel_df.pivot_table(
            'pct_'+col, input_dict['plant_index_cols'], 'fuel_type_code_pudl')
        .reset_index()
        .rename(columns={'coal': 'pct_'+col+'_coal',
                         'gas': 'pct_'+col+'_gas',
                         'oil': 'pct_'+col+'_oil',
                         'waste': 'pct_'+col+'_waste'}))
    return pcts_as_cols_df


def calc_fuel_pcts_eia(eia_plant_fuel_df, pct_col1, pct_col2):
    """Calculate the fuel type breakdown for input columns.

    For use specifically in the eia_fuel_pcts() function where a DataFrame
    containing eia data aggragated by fuel type and plant totals is created.

    Args:
        eia_plant_fuel_df (pandas.DataFrame): A DataFrame containing eia data
            with values aggregated by plant fuel type AND plant total.
        pct_col1 (str): A single column name to be broken down by fuel
            type.
        pct_col2 (str): A single column name to be broken down by fuel
            type.
    Returns:
        pandas.DataFrame: A DataFrame containing the percent breakdown by
            fuel type of pct_col1. Merged with that of pct_col2.
    """
    logger.info(' -- Calculating eia fuel type percentages')
    # Calculate percent that each fuel contributes to input cols
    # (capcity and net gen in this case)
    eia_plant_fuel_df['pct_'+pct_col1] = (
        eia_plant_fuel_df[pct_col1+'_fuel_level'] /
        eia_plant_fuel_df[pct_col1+'_plant_level'])
    eia_plant_fuel_df['pct_'+pct_col2] = (
        eia_plant_fuel_df[pct_col2+'_fuel_level'] /
        eia_plant_fuel_df[pct_col2+'_plant_level'])
    # Reorient table so that fuel type percents become columns
    # (makes it easier to run calculations on FERC1 data)
    pct_df1 = fuel_type_to_col_eia(eia_plant_fuel_df, pct_col1)
    pct_df2 = fuel_type_to_col_eia(eia_plant_fuel_df, pct_col2)
    # Merge percent dfs so that they are both included.
    # pd.merge will not take a df list.
    eia_pct_df = (
        pd.merge(pct_df1, pct_df2, on=input_dict['plant_index_cols'],
                 how='outer'))
    return eia_pct_df


def prep_plant_fuel_data_eia(raw_eia_df):
    """Group EIA data by specified level to ready for FERC Form 1 merge.

    This function aggregates EIA data at the plant-fuel level to ready it for
    integration with FERC Form 1 cost data once it's been disaggregated with
    EIA fuel breakdown percents.

    Args:
        raw_eia_df (pandas.DataFrame): A DataFrame containing EIA data from the
            pudl_out.mcoe() function that has been run through date_to_year()
            and add_generator_age() functions.
    Returns:
        pandas.DataFrame: A DataFrame with EIA data disaggregated
            by plant and fuel ready to merge with FERC Form 1 data once it's
            been similarly disaggregated with EIA percent data.
    """
    logger.info(' - Building eia table broken down by plant and fuel type')
    eia_plant_fuel_df = (
        raw_eia_df.assign(eia_unit_count='place holder')
        .groupby(input_dict['plant-fuel_index_cols'], as_index=False)
        .agg({'total_fuel_cost': lambda x: x.sum(),
              'net_generation_mwh': lambda x: x.sum(),
              'capacity_mw': lambda x: x.sum(),
              'total_mmbtu': lambda x: x.sum(),
              'eia_unit_count': lambda x: x.count()}))
    return eia_plant_fuel_df


def compile_fuel_pcts_eia(raw_eia_df):
    """Extract EIA's fuel type percents to map onto FERC Form 1 data.

    This function pulls together the outputs of functions calc_fuel_pcts_eia()
    (which itself calls eia_pct_df_maker()) to create an output DataFrame with
    EIA data aggregated by level with columns indicating the percent that each
    fuel type contribues to the total capacity and net generation.

    This data is now staged for a merge with FERC Form 1 data so that its cost
    values can be multiplied by the EIA fuel percentages and so disaggreated by
    the specified level.

    Args:
        raw_eia_df (pandas.DataFrame): A DataFrame containing EIA data from the
            pudl_out.mcoe() function that has been run through the prep_raw_
            eia() function.
    Returns:
        pandas.DataFrame: A DataFrame with columns for capacity
            and net generation for each fuel type at the plant or unit level.
    """
    logger.info(' - Readying EIA fuel pct data to merge with FERC')
    # Create df with the plant level totals (combines fuel types) for the
    # aggregated mcoe data.
    eia_plant_df = (
        raw_eia_df.groupby(input_dict['plant_index_cols'], as_index=False)
        [input_dict['eia_sum_cols']]
        .sum())
    # Create df with the plant-fuel level totals
    eia_plant_fuel_df = prep_plant_fuel_data_eia(raw_eia_df)
    # Merge with fuel type totals for df with plant totals and fuel totals
    merge_df = (
        pd.merge(eia_plant_df, eia_plant_fuel_df,
                 on=input_dict['plant_index_cols'], how='outer',
                 suffixes=['_plant_level', '_fuel_level'])
        .drop_duplicates())
    # Calculate the percentage that each fuel type (coal, oil, gas, waste)
    # accounts for for the specified columns (net gen & capacity)
    # **NOTE** cannot feed this function a list of col names beacuse merge
    # function does not take a list.
    eia_pct_df = (
        calc_fuel_pcts_eia(
            merge_df, 'net_generation_mwh', 'capacity_mw'))
    # Return table needed for ferc fuel type delineation and final FERC1 merge.
    return eia_pct_df


def prep_plant_data_ferc1(raw_ferc1_df):
    """Ready FERC Form 1 data for merging with EIA-932 fuel pct breakdown.

    The output DataFrame for this function will be ready to merge with the EIA
    percent breakdowns by plant and fuel type.

    Args:
        raw_ferc1_df (pandas.DataFrame): A DataFrame with raw FERC Form 1 Data.
    Returns:
        pandas.DataFrame: A DataFrame with FERC Form 1 data aggregated by
            plant.
    """
    logger.info(' - Building FERC table broken down by plant')
    ferc1_plant_df = (
        raw_ferc1_df.assign(ferc1_unit_count='place_holder')
        .groupby(input_dict['plant_index_cols'], as_index=False)
        .agg({'capex_total': lambda x: x.sum(),
              'opex_fuel': lambda x: x.sum(),
              'opex_production_total': lambda x: x.sum(),
              'ferc1_unit_count': lambda x: x.count()})
        .assign(opex_nofuel_ferc1=lambda x: (x.opex_production_total -
                                             x.opex_fuel))
        .rename(
            columns={'capex_total': 'capex_total_ferc1',
                     'opex_fuel': 'opex_fuel_ferc1',
                     'opex_production_total': 'opex_production_total_ferc1'}))
    return ferc1_plant_df


def calc_cap_op_by_fuel_ferc1(ferc1_pct_prep_df):
    """Calculate FERC Form 1 cost breakdowns from EIA-923 fuel percentages.

    A helper function for specific use within the merge_ferc_with_eia_pcts()
    function. Once the the outputs of eia_fuel_pcts() and prep_plant_data_
    ferc1() are merged, this function multiplies the EIA fuel pct
    columns by the FERC From 1 values, so calculating the equivalent FERC cost
    breakdown by fuel. Capex is based on capacity and opex is based on net
    generation.

    Args:
        ferc1_pct_df (pandas.DataFrame): A DataFrame with raw ferc plant
            values merged with eia percents.
    Returns:
        pandas.DataFrame: A DataFrame with FERC Form 1 Data disaggregated
            by plant and fuel type based on EIA percent values.

    """
    logger.info(' -- Building FERC table broken down by plant and fuel type')
    # Did not use .assign here because need to integrate local variables.
    for fuel in fuel_types:
        ferc1_pct_prep_df['capex_'+fuel] = (
            ferc1_pct_prep_df['capex_total_ferc1'] *
            ferc1_pct_prep_df['pct_capacity_mw_'+fuel])
        ferc1_pct_prep_df['opex_nofuel_'+fuel] = (
            ferc1_pct_prep_df['opex_nofuel_ferc1'] *
            ferc1_pct_prep_df['pct_net_generation_mwh_'+fuel])
    ferc1_plant_fuel_df = ferc1_pct_prep_df
    return ferc1_plant_fuel_df


def cost_subtable_maker(ferc1_pct_df, cost_type):
    """Rearange cost breakdown data.

    A helper function for specific use within the merge_ferc_with_eia_pcts()
    function. It that takes the result of running calc_cap_op_by_fuel_ferc1()
    on newly merged eia_fuel_pcts() output and prep_plant_data_ferc1() (which
    outputs a table with ferc cost data broken down by fuel type) and melts it
    so that the fuel type columns become row values again rather than columns.

    This function must be executed once for every FERC value that has been
    disaggregated. (i.e. once for capex and once for opex). The two melted
    tables are later merged in the meta function merge_ferc_with_eia_pcts().

    Args:
        ferc_pct_df (pandas.DataFrame): A DataFrame with FERC Form 1 data
            disaggregated by plant and fuel type.
        cost_type (str): A string with the name of the cost column to subdivide
            by.
    Returns:
        pandas.DataFrame: A DataFrame with disaggregated FERC Form 1 data
            melted so that columns become row values.
    """
    logger.info(' -- Melting FERC pct data back to row values')
    # apply EIA fuel percents to specified FERC cost data.
    cost_df = ferc1_pct_df.rename(columns={'count_ferc1': 'ferc1_unit_count'})
    cost_df = (
        cost_df[(input_dict['plant_index_cols'] + ['ferc1_unit_count'] +
                [cost_type+'_coal', cost_type+'_gas', cost_type+'_oil',
                cost_type+'_waste'])]
        .rename(
            columns={cost_type+'_coal': 'coal',
                     cost_type+'_gas': 'gas',
                     cost_type+'_oil': 'oil',
                     cost_type+'_waste': 'waste'}))
    col_to_row_df = (
        pd.melt(cost_df, input_dict['plant_index_cols']+['ferc1_unit_count'])
        .rename(columns={'value': cost_type,
                         'variable': 'fuel_type_code_pudl'})
        .dropna(subset=[cost_type]))
    return col_to_row_df


def disaggregate_ferc1(eia_pct_df, ferc1_plant_df):
    """Disaggregate FERC Form 1 Data based on EIA fuel breakdown percents.

    This is a meta function that brings together the outputs of several other
    functions to create a cohesive output: FERC Form 1 data broken down
    by plant and fuel type. It's ready to merge with EIA data from prep_eia_
    plant_fuel_data() and then for calculation of mcoe values.

    Args:
        eia_pct_df (pandas.DataFrame): A DataFrame with EIA aggregated by
            plant and fuel type.
        ferc1_plant_df (pandas.DataFrame): A DataFrame with FERC Form 1 data
            aggregated by plant.
    Returns:
        pandas.DataFrame: A DataFrame with FERC Form 1 data disaggregated
            by the fuel percentage breakdowns depicted in the EIA data.
    """
    logger.info(' - Merging FERC Form 1 data with EIA percent data')
    # Merge prepped EIA923 percent data with FERC1 cost data
    ferc1_pct_prep_df = (
        pd.merge(eia_pct_df, ferc1_plant_df, on=input_dict['plant_index_cols'],
                 how='outer'))
    ferc1_pct_df = calc_cap_op_by_fuel_ferc1(ferc1_pct_prep_df)
    # capex_melt_df = cost_subtable_maker(ferc1_pct_df, 'capex')
    opex_melt_df = cost_subtable_maker(ferc1_pct_df, 'opex_nofuel')
    # Merge disaggregated capex and opex FERC1 tables
    # ferc_cap_op_df = (
    #     pd.merge(capex_melt_df, opex_melt_df,
    #              on=input_dict['plant-fuel_index_cols'] + ['ferc1_unit_count'],
    #              how='outer'))
    return opex_melt_df


def get_nems():
    """Grab NEMS and perform basic column cleaning."""
    path = os.getcwd()
    nems_df = (
        pd.read_csv(
            path + '/pltf860.csv',
            dtype={'plant_id': 'int32',
                   'fixed_om_mwh_87': 'float32',
                   'variable_om_mwh_87': 'float32',
                   })
        .rename(columns={
            'plant_id': 'plant_id_eia',
            'Unit ID': 'generator_id',
            'Name Plate Capacity (shared if multiple owners) (MW)': 'capacity_mw',
        })
        .assign(report_year=2018, report_date='2018-01-01')
        .astype({'report_date': 'datetime64[ns]'})
    )
    return nems_df


def prep_nems(pudl_out):
    """Grab NEMS and groupby plant-fuel."""
    nems_df = pd.merge(get_nems(), pudl_out.gens_eia860(),
                       on=['plant_id_eia', 'generator_id', 'report_date'],
                       how='left')
    if len(get_nems()) != len(nems_df):
        raise AssertionError('Merge error with NEMS and pudl_out.gens_eia860')
    logger.info(
        f"NEMS records: {len(get_nems())} vs NEMS merge {len(nems_df)}")
    # Grab NEMS costs and group at plant level. Add year column as 2018.
    nems_cost_df = (
        nems_df.groupby(input_dict['merge_cols_nems'])[
            ['fixed_om_mwh_87', 'variable_om_mwh_87']]
        .sum()  # should this be a weighted average?
        .reset_index()
    )
    # nems_cost_df = weighted_average(
    #    nems_df,
    #    {'fixed_om_mwh_87': 'capacity_mw',
    #     'variable_om_mwh_87': 'capacity_mw'},
    #    input_dict['merge_cols_nems'])
    return nems_cost_df


def add_nems(eia_ferc1_merge_df, pudl_out):
    """Incorporate NEMS aeo2020 data to account for missing FERC O&M costs.

    Args:
        eia_ferc1_merge_df (pandas.DataFrame): A DataFrame containing mcoe
            factors from FERC Form 1 and EIA. Pre-mcoe calculation.
    Returns:
        pandas.DataFrame: A DataFrame with NEMS values added to account for
            missing FERC Form 1 O&M costs.
    """
    logger.info(' - Adding NEMS cost data')
    nems_cost_df = prep_nems(pudl_out)
    # Merge with mcoe df and adjust cost for inflation.
    # NEMS fixed (capex) cost in $/kw and variable (opex) cost in $/mwh
    # Adjust to mw and mwh for mcoe calculation.
    nems_mcoe_merge_df = (
        pd.merge(eia_ferc1_merge_df, nems_cost_df,
                 on=input_dict['merge_cols_nems'], how='left')
        .assign(fixed_om_mwh_nems=lambda x: (
            calc_inflation('nems', 2018, x.fixed_om_mwh_87)),
            variable_om_mwh_nems=lambda x: (
            calc_inflation('nems', 2018, x.variable_om_mwh_87)),
            capex_nems=lambda x: (x.fixed_om_mwh_nems * 1000 *
                                  x.capacity_mw),
            opex_nofuel_nems=lambda x: (x.variable_om_mwh_nems *
                                        x.net_generation_mwh))
        # .drop(['fixed_om_mwh_87', 'variable_om_mwh_87'], axis=1)
    )
    logger.info('checking nems inside add_nems')
    check_nems_records(nems_mcoe_merge_df, pudl_out)
    return nems_mcoe_merge_df


def merge_ferc1_eia_mcoe_factors(eia_fuel_df, ferc_fuel_df):
    """Produce final EIA and FERC Form 1 merge and calculate MCOE value.

    This function combines the FERC Form 1 data, now disaggregated by plant and
    fuel type, with EIA data aggregated in the same manner. It then runs
    calculations to add columns for mcoe and rearanges/renames columns for
    the desired output.

    Args:
        eia_fuel_df (pandas.DataFrame): A DataFrame with EIA data broken
            down by plant and fuel type.
        ferc_fuel_df (pandas.DataFrame): A DataFrame with FERC Form 1 data
            broken down by plant and fuel type.
    Returns:
        pandas.DataFrame: A DataFrame with EIA and FERC Form 1 data broken
            down by plant and fuel type. MCOE values calculated.
    """
    logger.info(' - Merging FERC and EIA mcoe data on plant and fuel type')
    # Merge FERC1 and EIA923 on plant, fuel, and year using prep_plant_fuel_
    # data_eia() output associated with key 'plant_fuel_ag'
    eia_ferc_merge_df = (
        pd.merge(eia_fuel_df, ferc_fuel_df,
                 on=input_dict['plant-fuel_index_cols'], how='outer')
        .assign(
            fuel_cost_mwh_eia923=lambda x: (x.total_fuel_cost /
                                            x.net_generation_mwh),
            fix_var_om_mwh=lambda x: (x.opex_nofuel / x.net_generation_mwh)))
            # variable_om_mwh_ferc1=lambda x: (x.opex_nofuel /
            #                                 x.net_generation_mwh),
            # fixed_om_mwh_ferc1=lambda x: x.capex / x.net_generation_mwh))
    return eia_ferc_merge_df


def calc_mcoe(df):
    """Calculate mcoe values with NEMS subsitutes.

    Args:
        df (pandas.DataFrame): The DataFrame for which you'd like to calculate
            an mcoe value.
    Returns: pd.Series: A series of calculated mcoe values
    """
    mcoe = float('nan')
    # if np.isnan(df.opex_nofuel):
    #    var_cost = df.opex_nofuel_nems
    if df.net_generation_mwh > 0:
<<<<<<< HEAD
        mcoe = ((df.total_fuel_cost + var_cost) / df.net_generation_mwh)
    return mcoe


def build_part2_output(raw_eia_df, raw_ferc1_df, pudl_out):
=======
        mcoe = ((df.total_fuel_cost + df.opex_nofuel) / df.net_generation_mwh)
    return mcoe


def compare_heatrate(raw_eia_df, merge_df, sd_mean_cols=False):
    """Compare heatrates within plants to find outliers.

    Outputs a pandas DataFrame containing information about whether unit level
    heat rates differ significantly from plant level heatrates. To determine
    significant deviation, we calculate the mean and standard deviation of
    heatrate values for plants of a certain fuel type during a certain year.
    Units that are more than one standard deviation from the mean value are
    considered significantly different and are marked as True.

    Args:
        raw_eia_df (pandas.DataFrame): A DataFrame containing EIA data from the
                pudl_out.mcoe() function that has been run through the
                prep_raw_eia() function.
        merge_df (pandas.DataFrame): The DataFrame you'd like to merge the
            significant heat rate column with.
    Returns:
        pandas.DataFrame: A Dataframe with a boolean column to show whether
            the heat rate of a given unit is significantly different from
            the others within its aggregation group.
    """
    logger.info(' - Comparing heat rates internally')
    # Get plant and unit level wahr then merge for comparison.
    unit_level_df = build_part1_output(raw_eia_df, 'unit-fuel')
    # Find and report difference between min and max heat rate values
    unit_groups = (
        unit_level_df.groupby(input_dict['plant-fuel_index_cols']))
    max_min_df = (
        unit_groups['weighted_ave_heat_rate_mmbtu_mwh']
        .agg(max_heat_rate=('max'),
             min_heat_rate=('min'))
        .assign(
            max_min_hr_diff=lambda x: x.max_heat_rate - x.min_heat_rate)
        .round(2)
        .reset_index())
    max_min_df = (max_min_df[input_dict['plant-fuel_index_cols']
                  + ['max_min_hr_diff']])
    # Remove crazy outliers for mean / std calculation
    unit_level_df_low = (
        unit_level_df.loc[
            unit_level_df['weighted_ave_heat_rate_mmbtu_mwh'] < 20])
    # Find average heat rate for fuel type and year and standard dev.
    mean_yr_hr_df = (
        unit_level_df_low
        .groupby(['report_year', 'fuel_type_code_pudl'])
        .agg(
            mean_hr_mwh=('weighted_ave_heat_rate_mmbtu_mwh', 'mean'),
            std_hr=('weighted_ave_heat_rate_mmbtu_mwh', 'std'))
        .reset_index())
    # Merge year and fuel type hr average & std with unit_level df
    unit_level_df_mean = (
        pd.merge(unit_level_df, mean_yr_hr_df,
                 on=['report_year', 'fuel_type_code_pudl'], how='left')
        .assign(
            hr_dist_from_mean=lambda x: (
                abs(x.weighted_ave_heat_rate_mmbtu_mwh - x.mean_hr_mwh)),
            hr_z_score=lambda x: (x.hr_dist_from_mean / x.std_hr),
            sig_hr=lambda x: x.hr_z_score > 1))
    # Account for mean and standard deviation of heat rates for each fuel type.
    # mean_dict = {}
    # std_dict = {}
    # for fuel in fuel_types:
    #     mean = (
    #         unit_level_df_low.query(f"fuel_type_code_pudl=='{fuel}'")
    #         ['weighted_ave_heat_rate_mmbtu_mwh'].mean()).round(2)
    #     std = (
    #         unit_level_df_low.query(f"fuel_type_code_pudl=='{fuel}'")
    #         ['weighted_ave_heat_rate_mmbtu_mwh'].std()).round(2)
    #     mean_dict[fuel] = mean
    #     std_dict[fuel] = std
    # print('excluding heat rates over 34:')
    # print(f'average heat rates for fuel types: {mean_dict}')
    # print(f'standard deviation for fuel types: {std_dict}')
    # # Create columns for distance from mean and bool for whether over one std
    # unit_level_df['hr_dist_from_mean'] = (
    #     unit_level_df.apply(
    #         lambda x: abs(x.weighted_ave_heat_rate_mmbtu_mwh -
    #                       mean_dict[x.fuel_type_code_pudl]), axis=1))
    # unit_level_df['sig_hr'] = (
    #     unit_level_df.apply(
    #         lambda x: (x.hr_dist_from_mean > std_dict[x.fuel_type_code_pudl])
    #         axis=1))
    # Return columns with mean and SD calculations OR merge to regular output
    if sd_mean_cols is True:
        final_hr_df = unit_level_df_mean
    else:
        # Aggregate to plant level
        plant_level_df = (
            unit_level_df_mean
            .groupby(input_dict['plant-fuel_index_cols'])['sig_hr']
            .any()
            .reset_index())
        # Merge with max min difference calculations
        with_min_max_df = (
            pd.merge(plant_level_df, max_min_df,
                     on=input_dict['plant-fuel_index_cols'], how='left'))
        # Merge with input df (merge_df)
        logger.info('preparing merge: checking df length compatability')
        if len(merge_df) != len(with_min_max_df):
            print('df passed not the same length as plant-level aggreation df; \
                   check for duplicates')
        final_hr_df = (
            pd.merge(merge_df, with_min_max_df,
                     on=input_dict['plant-fuel_index_cols']))
        # If only one eia unit, change heat rate diff to say "only one unit"
        final_hr_df.loc[
            (final_hr_df['eia_unit_count'] == 1)
            & (final_hr_df['max_min_hr_diff'] == 0),
            'max_min_hr_diff'] = 'only one unit'
    return final_hr_df


def build_part2_output(raw_eia_df, raw_ferc1_df):
>>>>>>> 14b46d6e
    """Compile final data output for Part 2.

    A function that compiles the neccesary data for Part 2 and outputs a
    DataFrame with mcoe variables. It also adds a data validation check for
    heat rate, implementing a boolean to indicate whether there are units
    within the plant/fuel aggregation that are outliers. Finally, it adds a
    field for plant_id_eia.

    Args:
        raw_eia_df (pandas.DataFrame): A DataFrame containing EIA data from the
            pudl_out.mcoe() function that has been run through date_to_year()
            and add_generator_age() functions.
        raw_ferc1_df (pandas.DataFrame): A DataFrame containing FERC Form 1
            data.
    Returns:
        pandas.DataFrame: A DataFrame with the MCOE variables and calculations.
    """
    logger.info('Building Part 2 output')
    # Prep data for EIA-FERC integration
    eia_plant_fuel_df = prep_plant_fuel_data_eia(raw_eia_df)
    ferc1_plant_df = prep_plant_data_ferc1(raw_ferc1_df)
    # Find EIA fuel breakdown percents and apply them to FERC Form 1 data.
    eia_pct_df = compile_fuel_pcts_eia(raw_eia_df)
    ferc1_plant_fuel_df = disaggregate_ferc1(eia_pct_df, ferc1_plant_df)
    # Merge FERC, EIA, and NEMS; calculate mcoe
    eia_ferc1_merge_df = merge_ferc1_eia_mcoe_factors(eia_plant_fuel_df,
                                                      ferc1_plant_fuel_df)
    # Add NEMS data for most recent year O&M cost
<<<<<<< HEAD
    with_nems_df = add_nems(eia_ferc1_merge_df, pudl_out)
    logger.info('checking nems inside build_part2_output')
    check_nems_records(with_nems_df, pudl_out)
=======
    #with_nems_df = add_nems(eia_ferc1_merge_df)
>>>>>>> 14b46d6e
    # Validate NEMS data_eia
    # validate_nems(with_nems_df)

    # Calculate MCOE value
    eia_ferc1_merge_df['mcoe'] = (
        eia_ferc1_merge_df.apply(lambda x: calc_mcoe(x), axis=1))
    # Add significant heat rate identifier (pudl id 125 = Comanche for test)
    with_sig_hr_df = compare_heatrate(raw_eia_df, eia_ferc1_merge_df)
    logger.info('Finished compiling Part 2 data compilation')
    return with_sig_hr_df


def clean_part2_output(part2_df, nems_cols=True):
    """Clean output for Part 2: select columns, choose NEMS column type, round.

    Args:
        part2_df (pandas.DataFrame): The output from running bulid_part2_
            output().
        nems_cols (boolean): An indication of whether to include the NEMS cost
            columns alongside the FERC Form 1 cost columns for fixed and
            variable cost or keep the NEMS columns as boolean flag columns with
            True is NEMS is used and merged into a common fixed or variable
            column.
    Returns:
        pandas.DataFrame: A DataFrame with all of the components of Part 2,
            cleaned and ready for output.
    """
    logger.info('Cleaning Part 2 output')
    # Select output columns
    out_df = (
        part2_df[[
            'plant_id_pudl',
            'fuel_type_code_pudl',
            'report_year',
            'fuel_cost_mwh_eia923',
            'fix_var_om_mwh',
            #'variable_om_mwh_ferc1',
            #'fixed_om_mwh_ferc1',
            #'variable_om_mwh_nems',
            #'fixed_om_mwh_nems',
            'mcoe',
            'eia_unit_count',
            'ferc1_unit_count',
            'sig_hr',
            'max_min_hr_diff']])
    # Combine NEMS and FERC1 cost columns; create bool column to show NEMS use.
    if nems_cols is False:
        out_df = (
            out_df.assign(
                variable_om_mwh=lambda x: (
                    x.variable_om_mwh_ferc1.fillna(x.variable_om_mwh_nems)),
                fixed_om_mwh=lambda x: (
                    x.fixed_om_mwh_ferc1.fillna(x.fixed_om_mwh_nems)),
                variable_om_is_NEMS=lambda x: (
                    x.variable_om_mwh_ferc1.isna() &
                    x.variable_om_mwh_nems.notna()),
                fixed_om_is_NEMS=lambda x: (
                    x.fixed_om_mwh_ferc1.isna() & x.fixed_om_mwh_nems.notna()))
            .drop(['variable_om_mwh_ferc1', 'variable_om_mwh_nems',
                   'fixed_om_mwh_ferc1', 'fixed_om_mwh_nems'], axis=1))
<<<<<<< HEAD
    # out_df = out_df.round(2)
=======
    out_df = out_df.round(2)
    out_df['ferc1_unit_count'] = out_df['ferc1_unit_count'].astype('Int64')
>>>>>>> 14b46d6e
    logger.info('Finished cleaning Part 2 data')
    return out_df

# ----------------------------------------------------------
# --------------------- * P A R T  3 * ---------------------
# ----------------------------------------------------------

"""
Part 3 functions add information about emissions and public health
impacts. The pull information from CEMS (sox, nox, co2), GREET (pm2.5), and
EPA (public health damages, premature deaths).
"""


def get_cems(pudl_settings):
    """Retrieve CEMS data for a given year for all states.

    This function requires running pudl and having epacems files stored in
    parquets. Reads the parquet files and provides data from all years and
    states on emissions. Takes a minute or so to run. Renames some fields for
    eventual merge with EIA data.

    Returns:
        pandas.DataFrame: A DataFrame with emissions data for all states in
            a given year.
    """
    logger.info('Getting CEMS data....this may take a sec.')
    client = Client()
    cols = ['plant_id_eia', 'unitid',
            'so2_mass_lbs', 'nox_mass_lbs', 'co2_mass_tons']
    out_df = pd.DataFrame()
    for yr in range(1995, 2019):
        # TOP = jupyter; BOTTOM = atom (here)
        epacems_path = (pudl_settings['parquet_dir'] + f'/epacems/year={yr}')
        # epacems_path = os.getcwd() + f'/PUDL_DIR/parquet/epacems/year={yr}'
        cems_dd = (
            dd.read_parquet(epacems_path, columns=cols)
            .groupby(['plant_id_eia', 'unitid'])[
                ['so2_mass_lbs', 'nox_mass_lbs', 'co2_mass_tons']]
            .sum())
        cems_df = (
            client.compute(cems_dd)
            .result()
            .assign(year=yr))
        out_df = pd.concat([out_df, cems_df])
    out_df = (
        out_df.reset_index()
        .rename(columns={'unitid': 'boiler_id', 'year': 'report_year'})
        .astype({'so2_mass_lbs': 'float64',
                 'nox_mass_lbs': 'float64',
                 'co2_mass_tons': 'float64'}))
    return out_df


def add_cems_to_eia(part1_df, bga_df, cems_df, raw_eia_df, level):
    """Merge EIA plant or unit level data with CEMS emissions data.

    Args:
        part1_df (pandas.DataFrame): The output from running either
            built_part1_output(pudl_out, 'plant'), or build_part1_output(
            pudl_out, 'unit').
        bga_df (pandas.DataFrame): The output from running pudl_out.bga()
        cems_df (pandas.DataFrame): The output of running get_cems(). Added as
            a parameter so only have to run get_cems() once because it takes a
            while.
        raw_eia_df (pandas.DataFrame): A DataFrame containing EIA data from the
            pudl_out.mcoe() function that has been run through the prep_raw_
            eia() function.
        level (str): An string indicating the level of desired aggregation.
            Either 'plant-fuel' or 'unit-fuel' are acceptable.
    Returns:
        pandas.DataFrame: A DataFrame containing an merge of the part1 output
            and the CEMS emissions data.
    """
    logger.info(' - Adding cems to EIA data')
    id_cols = ['plant_id_eia', 'unit_id_pudl', 'generator_id',
               'report_year']
    cems_cols = ['so2_mass_lbs', 'nox_mass_lbs', 'co2_mass_tons']
    # Add boiler id to EIA data. Boilder id matches (almost) with CEMS unitid.
    eia_with_boiler_id = (
        pd.merge(raw_eia_df[id_cols+['plant_id_pudl', 'fuel_type_code_pudl']],
                 bga_df[id_cols+['boiler_id']], on=id_cols, how='left'))
    eia_cems_merge = (
        pd.merge(eia_with_boiler_id, cems_df, on=['plant_id_eia', 'boiler_id',
                 'report_year'], how='left')
        .groupby(['plant_id_pudl', 'plant_id_eia', 'unit_id_pudl',
                  'fuel_type_code_pudl', 'report_year'])[cems_cols].sum()
        .reset_index())
    eia_cems_agg = (
        eia_cems_merge.groupby(input_dict[level+'_index_cols'])[cems_cols]
        .sum()
        .assign(so2_mass_tons=lambda x: x.so2_mass_lbs / 2000,
                nox_mass_tons=lambda x: x.nox_mass_lbs / 2000)
        .drop(['so2_mass_lbs', 'nox_mass_lbs'], axis=1)
        .reset_index())
    return eia_cems_agg


def calc_tech_pct(raw_eia_df, level):
    """Show technology percent at a given aggregation level.

    This function takes in the raw EIA data file and calculates the generation
    technology percent make up of a given level of aggregation based on the
    stated capacity of that generator. For example, if fed "plant", the
    function will calculate what percent of the plant (at the fuel level) is
    made up of boilers vs combined cycle vs. the other technology options.

    Args:
        raw_df (pandas.DataFrame): A DataFrame containing EIA data from the
            pudl_out.mcoe() function that has been run through the prep_raw_
            eia() function.
        level (str): An string indicating the level of desired aggregation.
            Either 'plant-fuel' or 'unit-fuel' are acceptable.
    Returns:
        pandas.DataFrame: A DataFrame showing the percent breakdown of each
            generation technology type per 'level' (plant or unit broken down
            by fuel). Rows for level, columns for technology type.
    """
    # Map GREET names onto tech description and find totals for level of
    # aggregation specified.
    logger.info(' -- Calculating tech percents')
    greet_df = (
        raw_eia_df.assign(greet_tech=lambda x: x.technology_description
                          .map(tech_rename_greet)
                          .fillna('Not_Specified')))
    # Calculate level totals
    total_df = (
        raw_eia_df.groupby(input_dict[level+'_index_cols'])
        [input_dict['eia_pct_cols']]
        .sum()
        .reset_index()
        .rename(columns={'capacity_mw': 'cap_total_mw',
                         'net_generation_mwh': 'net_gen_total_mwh'}))
    # Merge back to raw data to get sidebyside capacity values for pct calc.
    merge_df1 = (
        pd.merge(greet_df, total_df, on=input_dict[level+'_index_cols'],
                 how='left'))
    # Separate because need to put variable into assign statement. Pivots
    # table so that each row is the level specified and there are columns for
    # each technology type percent. Return with net_gen total to tranform
    # GREET numbers from mwh to annual values.
    merge_df = (
        merge_df1.assign(pct=(merge_df1['net_generation_mwh'] /
                              merge_df1['net_gen_total_mwh']).round(2))
        .pivot_table('pct', (input_dict[level+'_index_cols'] +
                     ['net_gen_total_mwh', 'nerc_region']),
                     'greet_tech', np.sum)
        .fillna(0)
        .reset_index())
    return merge_df


def calc_pm_value(tech_df, level):
    """Calculate pm2.5 value for the given level of aggregation.

    This function calculates the amount of pm2.5 associated with each unit or
    plant by fuel type by figuring out what kinds of generator technologies are
    used in that aggregation unit and then multiplying their percent make up (
    based on net generation) by net generation (mwh/year) and the values for
    kwh/mwh (1000/1) and ton/g (0.000001/1) to convert to pm2.5 tons/year.

    Args:
        tech_df (pandas.DataFrame): The output of calc_tech_pct() - a DataFrame
            with the percents for each technology (based on capacity) shown as
            columns with rows for each level of aggregation (unit or plant).
        level (str): An string indicating the level of desired aggregation.
            Either 'plant-fuel' or 'unit-fuel' are acceptable.
    Returns:
        pandas.DataFrame: A DataFrame with the value for pm2.5 in lb/year
            calculated based on tech type values in g/kwh from the GREET model.
    """
    logger.info(' -- Calculating pm2.5 values')
    # Make technology columns into rows; make column for fuel + tech type.
    pm_df = (
        pd.melt(tech_df, (input_dict[level+'_index_cols'] +
                ['net_gen_total_mwh', 'nerc_region']))
        .assign(pm_id=lambda x: x.fuel_type_code_pudl+'_'+x.greet_tech))
    # Must do this part separatly because does not work in assign...
    # Calculate pm2.5 value based on region and technology
    pm_df['pm_g_kwh'] = (
        pm_df.apply(lambda x: (
            cnct_rgn_tech_to_pm_value(x.nerc_region, x.pm_id)), axis=1))
    # Must do separately becasue its a series...(don't really understand)
    # Go from g/kwh to tons/year
    pm_df = (
        pm_df.assign(
            pm_mass_tons=lambda x: (x.pm_g_kwh * x.net_gen_total_mwh
                                    * 1000 * 0.000001))
        .groupby(input_dict[level+'_index_cols'])['pm_mass_tons']
        .sum()
        .reset_index())
    return pm_df


def cnct_rgn_tech_to_pm_value(nerc, tech):
    """Connect NERC region and tech type to PM2.5 value.

    This function is for specific use in calc_pm_value(). It finds the right
    PM2.5 value based on GREET designation by NERC region and technology type.
    Important to note that these values are still in g/kwh.

    Args:
        nerc (pd.Series): The column 'nerc_region' in the pm_df.
        tech (pd.Series): The column 'pm_id' created in the pm_df.

    Returns:
        float: the PM2.5 value associated with a given NERC region and
            technology type.
    """
    if tech not in pm_tech_dict.keys():
        pm_value = 0
    elif 'Not_Specified' in tech:
        pm_value = pm_tech_dict[tech]
    else:
        idx = nerc_regions.index(nerc)
        pm_value = pm_tech_dict[tech][idx]
    return pm_value


def add_pm_values(raw_eia_df, level):
    """Compile a DataFrame with level  index cols and adjusted pm2.5 values.

    Args:
        raw_eia_df (pandas.DataFrame): A DataFrame containing EIA data from the
            pudl_out.mcoe() function that has been run through the prep_raw_
            eia() function.
        level (str): An string indicating the level of desired aggregation.
            Either 'plant-fuel' or 'unit-fuel' are acceptable.
    Returns:
        pd.DataFrame: A DataFrame with an additional column for PM2.5 values
            calculated from GREET data and sorted by generation technology
            type and region.
    """
    logger.info(' - Adding pm values to the dataframe')
    tech_df = calc_tech_pct(raw_eia_df, level)
    pm_df = calc_pm_value(tech_df, level)
    return pm_df


def calc_public_health_damages(pm_cems_df):
    """Create columns for monetary damages for each pollutant.

    Args:
        pm_cems_df (pandas.DataFrame): A DataFrame with all pollutants in lbs
            per year accounted for.
    Returns:
        pandas.DataFrame: A DataFrame with a column containing the monetary
            damages of all pollutants emitted by a given plant or unit in a
            given year.
    """
    logger.info(' - Calculating public health damages from emissions')
    damages_df = pd.DataFrame()
    # Must do a for loop here because x.report_year does not feed into calc_
    # inflation function because it needs to use i
    for year in pm_cems_df['report_year'].unique().tolist():
        year_df = pm_cems_df.loc[pm_cems_df['report_year'] == year]
        try:
            damage_yr_df = (
                year_df
                .assign(so2_damages=lambda x: (
                    calc_inflation('bls', year,
                                   tons_to_dollars(x.so2_mass_tons, 'sox'))),
                        nox_damages=lambda x: (
                    calc_inflation('bls', year,
                                   tons_to_dollars(x.nox_mass_tons, 'nox'))),
                        pm_damages=lambda x: (
                    calc_inflation('bls', year,
                                   tons_to_dollars(x.pm_mass_tons, 'pm2.5'))),
                        total_damages=lambda x: (x.so2_damages + x.nox_damages
                                                 + x.pm_damages)))
        except IndexError as error:
            print(f'{year} not accounted for in in inflation index: {error}')
        damages_df = damages_df.append(damage_yr_df)
    return damages_df


def tons_to_dollars(emis_col_tons, pollutant):
    """Convert tons of pollutant to dollars in damages based on EPA benMAP.

    Args:
        emis_col_tons (pd.Series): A column with the quantitiy of emissions in
            tons.
        pollutant (str): A string representing the name of the pollutant. Can
            be 'sox', 'nox', or 'pm2.5'
    Returns:
        pd.Series: A new column with the monetary damanges equated with the
            given quantitiy of pollutaion.
    """
    dollars = emis_col_tons * benmap_value[pollutant]
    return dollars


def calc_value_of_life(emis_df):
    """Calculate the amount of premature deaths caused by pollutants.

    Args:
        emis_df (pandas.DataFrame): A DataFrame with the monetary damages per
            pollutant calculated.
    Returns:
        pandas.DataFrame: A DataFrame with a new column for the amount of
            premature deaths caused by the given quantity of pollution.
    """
    logger.info(' - Calculating the amount of premature deaths')
    emis_df['premature_deaths'] = (
        emis_df['total_damages'] / epa_life_value).round(1)
    return emis_df


def build_part3_output(raw_eia_df, bga_df, cems_df, level):
    """Merge EIA, CEMS, and GREET data based on specified agg level.

    Args:
        raw_eia_df (pandas.DataFrame): A DataFrame containing EIA data from the
            pudl_out.mcoe() function that has been run through the prep_raw_
            eia() function.
        bga_df (pandas.DataFrame): The output from running pudl_out.bga()
        cems_df (pandas.DataFrame): The output of running get_cems(). Added as
            a parameter so only have to run get_cems() once because it takes a
            while.
        level (str): A string indicating the level of desired aggregation.
            Either 'plant-fuel' or 'unit-fuel' are acceptable.
    """
    logger.info('Building Part 3 output')
    part1_df = build_part1_output(raw_eia_df, level)
    eia_cems_df = add_cems_to_eia(part1_df, bga_df, cems_df, raw_eia_df, level)
    greet_df = add_pm_values(raw_eia_df, level)
    eia_cems_greet_df = (
        pd.merge(eia_cems_df, greet_df, on=input_dict[level+'_index_cols'],
                 how='outer'))
    with_damages_df = calc_public_health_damages(eia_cems_greet_df)
    with_prem_death_df = calc_value_of_life(with_damages_df)
    logger.info(f'Finished building Part 3 {level} level data')
    return with_prem_death_df


def clean_part3_output(part3_df):
    """Clean output for Part 3: round values.

    Args:
        part3_df (pandas.DataFrame): The result of running build_part3_output()
    Returns:
        pandas.DataFrame: A curated version of the build_part3_output() ready
            for merge with the other parts in main().
    """
    logger.info('Cleaning Part 3 output')
    out_df = (
        part3_df.drop(['so2_damages', 'nox_damages', 'pm_damages'], axis=1)
        .round(2))
    logger.info(f'Finished cleaning Part 3 output')
    return out_df


# ----------------------------------------------------------
# ---------------- * F I N A L - C O M P * -----------------
# ----------------------------------------------------------


def generate_source_df():
    """Create a DataFrame with column headers and their respective sources."""
    logger.info('Generating separate source dataframe')
    source_df = (
        pd.DataFrame(data_source_dict).T
        .reset_index()
        .rename(columns={'index': 'Columns', 0: 'Source', 1: 'Description'}))
    return source_df


def main(pudl_out, cems_df, level, add_sources=False):
    """Create and compile tables from all three parts; final output.

    Args:
        pudl_out (pudl.output.pudltabl.PudlTabl): An object used to create
            the tables used for EIA and FERC analysis.
        cems_df (pandas.DataFrame): The output of running get_cems(). Added as
            a parameter so only have to run get_cems() once because it takes a
            while.
        level (str): A string indicating the level of desired aggregation.
            Either 'plant-fuel' or 'unit-fuel' are acceptable.
    Returns:
        pandas.DataFrame: A DataFrame with outputs from part 1, 2, & 3 for the
            speciied level of aggregation.
    """
    # Compile raw files to pass to methods.
    raw_eia_df = prep_raw_eia(pudl_out)
    raw_ferc1_df = pudl_out.plants_steam_ferc1()
    bga_df = date_to_year(pudl_out.bga())
    # Calculate first and third parts.
    p1 = clean_part1_output(build_part1_output(raw_eia_df, level))
    p3 = clean_part3_output(build_part3_output(raw_eia_df, bga_df, cems_df,
                                               level))
    # Calculate second part based on specified aggregation level.
    if level == 'plant-fuel':
        p2 = clean_part2_output(build_part2_output(raw_eia_df, raw_ferc1_df, pudl_out),
                                nems_cols=nems_cols)
        logger.info('checking nems in p2')
        check_nems_records(p2, pudl_out)
    elif level == 'unit-fuel':
        p2 = pd.DataFrame(columns=input_dict[level + '_index_cols'])  # Empty
    else:
        print("Not a valid level. Input either 'plant-fuel' or 'unit-fuel'.")
    # Merge data from three parts together.
    p1p3 = (
        pd.merge(p1, p3, on=input_dict[level + '_index_cols'], how='outer'))
    logger.info('checking nems in p1p3')
    check_nems_records(p1p3, pudl_out)
    full_df = (
        pd.merge(p1p3, p2, on=input_dict[level + '_index_cols'], how='outer'))
    logger.info('checking nems in full_df')
    check_nems_records(full_df, pudl_out)
    # Account for eia/pudl id descrepancies by grouping by pudl id.
    clean_df = (
        full_df.groupby(input_dict[level + '_index_cols'], as_index=False)
        .first())
    logger.info('checking nems in clean_df')
    check_nems_records(clean_df, pudl_out)
    # Add plant_id_eia column to plant-level data; combine like technology col.
    if level == 'plant-fuel':
        eia_id_df = (
            pd.merge(full_df, raw_eia_df[['plant_id_pudl', 'plant_id_eia']],
                     on=['plant_id_pudl'], how='outer')
<<<<<<< HEAD
            .groupby(input_dict[f'{level}_index_cols'], as_index=False)
            .agg({'plant_id_eia': 'unique'}))
=======
            .groupby(input_dict[level+'_index_cols'], as_index=False)
            .agg({'plant_id_eia': lambda x: '; '.join(
                list(map(str, list(x.unique()))))}))
>>>>>>> 14b46d6e
        clean_df = (
            pd.merge(clean_df, eia_id_df, on=input_dict[level + '_index_cols'],
                     how='outer'))
        logger.info('checking nems in clean_df x2')
        check_nems_records(clean_df, pudl_out)
    if aesthetic:
        clean_df = output_aesthetic(clean_df, add_sources=add_sources)
    logger.info('Finished compiling all parts!')
    return clean_df


# ----------------------------------------------------------
# ------------------- Data Validation ----------------------
# ----------------------------------------------------------

"""
Data validation functions
are used to confirm the FERC Form 1 EIA overlap.
They consist of numeric and graphic manipulations.
"""


<<<<<<< HEAD
def compare_heatrate(raw_eia_df, merge_df, sd_mean_cols=False):
    """Compare heatrates within plants to find outliers.

    Outputs a pandas DataFrame containing information about whether unit level
    heat rates differ significantly from plant level heatrates. To determine
    significant deviation, we calculate the mean heatrate value for plants of
    a certain fuel type and then the standard deviation value. Units that are
    more than one standard deviation from the mean value are considered
    significantly different and are marked as True.

    Args:
        raw_eia_df (pandas.DataFrame): A DataFrame containing EIA data from the
                pudl_out.mcoe() function that has been run through the
                prep_raw_eia() function.
        merge_df (pandas.DataFrame): The DataFrame you'd like to merge the
            significant heat rate column with.
    Returns:
        pandas.DataFrame: A Dataframe with a boolean column to show whether
            the heat rate of a given unit is significantly different from
            the others within its aggregation group.
    """
    logger.info(' - Comparing heat rates internally')
    # Get plant and unit level wahr then merge for comparison.
    unit_level_df = build_part1_output(raw_eia_df, 'unit-fuel')
    # Account for mean and standard deviation of heat rates for each fuel type.
    mean_dict = {}
    std_dict = {}
    for fuel in unit_level_df.fuel_type_code_pudl.unique():
        mean = (
            unit_level_df.query(f"fuel_type_code_pudl=='{fuel}'")
            ['weighted_ave_heat_rate_mmbtu_mwh'].mean()).round(2)
        std = (
            unit_level_df.query(f"fuel_type_code_pudl=='{fuel}'")
            ['weighted_ave_heat_rate_mmbtu_mwh'].std()).round(2)
        mean_dict[fuel] = mean
        std_dict[fuel] = std
    print(f'average heat rates for fuel types: {mean_dict}')
    print(f'standard deviation for fuel types: {std_dict}')
    # Create columns for distance from mean and bool for whether over one std.
    unit_level_df['hr_dist_from_mean'] = (
        unit_level_df.apply(
            lambda x: abs(x.weighted_ave_heat_rate_mmbtu_mwh -
                          mean_dict[x.fuel_type_code_pudl]), axis=1))
    unit_level_df['sig_hr'] = (
        unit_level_df.apply(
            lambda x: (x.hr_dist_from_mean > std_dict[x.fuel_type_code_pudl]),
            axis=1))
    # Return columns with mean and SD calculations OR merge to regular output
    if sd_mean_cols is True:
        final_hr_df = unit_level_df
    else:
        # Aggregate to plant level
        plant_level_df = (
            unit_level_df
            .groupby(input_dict['plant-fuel_index_cols'])['sig_hr']
            .any()
            .reset_index())
        # Merge with input df (merge_df)
        logger.info('preparing merge: checking df length compatability')
        if len(merge_df) != len(plant_level_df):
            print('df passed not the same length as plant-level aggreation df; \
                   check for duplicates')
        final_hr_df = (
            pd.merge(merge_df, plant_level_df,
                     on=input_dict['plant-fuel_index_cols']))
    return final_hr_df


=======
>>>>>>> 14b46d6e
def plot_heat_rate(pudl_out):
    """Plot the difference in heat rate for different fuel types."""
    raw_eia_df = prep_raw_eia(pudl_out)
    hr_df = compare_heatrate(raw_eia_df, pd.DataFrame, sd_mean_cols=True)
    fig, (coal_ax, gas_ax) = plt.subplots(ncols=2, nrows=1,
                                          figsize=(17, 8))
    xlabel = "Heat Rate"
    cost_range = (0, 100)
    nbins = 300
    pdf = True

    df_coal = hr_df.loc[hr_df['fuel_type_code_pudl'] == 'coal']
    df_gas = hr_df.loc[hr_df['fuel_type_code_pudl'] == 'gas']
    # df_oil = hr_df.loc[hr_df['fuel_type_code_pudl'] == 'oil']
    # df_waste = hr_df.loc[hr_df['fuel_type_code_pudl'] == 'waste']

    x_coal = df_coal.weighted_ave_heat_rate_mmbtu_mwh
    x_gas = df_gas.weighted_ave_heat_rate_mmbtu_mwh
    # x_oil = df_oil.weighted_ave_heat_rate_mmbtu_mwh
    # x_waste = df_waste.weighted_ave_heat_rate_mmbtu_mwh

    coal_ax.hist([x_coal],
                 histtype='bar',
                 range=cost_range,
                 bins=nbins,
                 weights=df_coal.capacity_mw,
                 label=['Coal'],
                 density=pdf,
                 color=['black'],
                 alpha=0.5)
    coal_ax.set_xlabel(xlabel)
    coal_ax.set_title('Coal Heat Rates')
    coal_ax.legend()

    gas_ax.hist([x_gas],
                histtype='bar',
                range=cost_range,
                bins=nbins,
                weights=df_gas.capacity_mw,
                label=['Gas'],
                density=pdf,
                color=['blue'],
                alpha=0.5)
    gas_ax.set_xlabel(xlabel)
    gas_ax.set_title('Gas Heat Rates')
    gas_ax.legend()
    # plt.savefig("ferc1_eia_fuel_pct_check.png")
    plt.tight_layout()
    plt.show()


def create_compatible_df(df, cols):
    """Compare common fields within FERC and EIA datasets.

    Args:
        df (pandas.DataFrame): A DataFrame with relevant FERC and EIA
            columns. Prepped in compare_ferc_eia() function.
        cols (list): A list of the groupby columns.

    Returns:
        pandas.DataFrame: A DataFrame with the same fields for FERC and
            EIA.
    """
    df = (
        df.groupby(cols)[['net_generation_mwh', 'capacity_mw',
                          'opex_fuel', 'total_mmbtu']]
        .agg(sum).reset_index()
        .assign(fuel_cost_per_mwh=lambda x: (x.opex_fuel /
                                             x.net_generation_mwh),
                fuel_cost_per_mmbtu=lambda x: x.opex_fuel / x.total_mmbtu,
                heat_rate_mmbtu_mwh=lambda x: (x.total_mmbtu /
                                               x.net_generation_mwh),
                # Can't recall what the 8760 is for...might be so that it
                # shows up in the graph
                capacity_factor=lambda x: (x.net_generation_mwh /
                                           (8760 * x.capacity_mw))))
    return df


def merge_ferc1_eia_fuel_pcts(pudl_out):
    """Merge FERC Form 1 and EIA fuel percent data at the plant level.

    This function is used in the formation of the histagram in
    plot_fuel_pct_check() to see whether using EIA fuel percent breakdowns as
    a proxy for FERC is prudent.

    Args:
        pudl_out (pudl.output.pudltabl.PudlTabl): An object used to create
            the tables used for EIA and FERC analysis.
    Returns:
        pandas.DataFrame: A DataFrame with FERC Form 1 and EIA fuel breakdowns
        by plant.
    """
    eia_pcts = compile_fuel_pcts_eia(date_to_year(pudl_out.mcoe()))
    eia_pcts = (
        eia_pcts.rename(columns={
            'pct_net_generation_mwh_coal': 'coal_fraction_mmbtu',
            'pct_net_generation_mwh_gas': 'gas_fraction_mmbtu',
            'pct_net_generation_mwh_oil': 'oil_fraction_mmbtu',
            'pct_net_generation_mwh_waste': 'waste_fraction_mmbtu'})
        .drop(['pct_capacity_mw_coal', 'pct_capacity_mw_gas',
               'pct_capacity_mw_oil', 'pct_capacity_mw_waste'], axis=1))
    ferc1_fuel = pudl.transform.ferc1.fuel_by_plant_ferc1(
        pudl_out.fuel_ferc1())
    steam_ferc1 = pudl_out.plants_steam_ferc1()
    ferc_pcts = (
        pd.merge(ferc1_fuel, steam_ferc1,
                 on=['report_year', 'utility_id_ferc1', 'plant_name_ferc1'],
                 how='inner'))
    # Merge FERC and EIA860
    ferc1_eia_merge = (
        pd.merge(eia_pcts, ferc_pcts[
                 ['report_year', 'plant_id_pudl', 'coal_fraction_mmbtu',
                  'gas_fraction_mmbtu', 'oil_fraction_mmbtu',
                  'waste_fraction_mmbtu', 'coal_fraction_cost',
                  'gas_fraction_cost', 'oil_fraction_cost',
                  'waste_fraction_cost']], suffixes=('_eia', '_ferc1'),
                 on=['report_year', 'plant_id_pudl'], how='inner'))
    return ferc1_eia_merge


def compare_ferc_eia(pudl_out):
    """Gather FERC, EIA Data; create compatible DataFrames; merge.

    Args:
        pudl_out (pudl.output.pudltabl.PudlTabl): An object used to create
            the tables used for EIA and FERC analysis.
    Returns:
        pandas.DataFrame: A DataFrame with merged FERC Form 1 and EIA data at
            the plant level. For use in graphic comparison.
    """
    steam_ferc1 = pudl_out.plants_steam_ferc1()
    mcoe = pudl_out.mcoe()
    nf = pudl.transform.ferc1.fuel_by_plant_ferc1(pudl_out.fuel_ferc1())
    key_cols = [
        'report_year',
        'utility_id_ferc1',
        'plant_name_ferc1']
    ferc1_plants = (
        pd.merge(nf, steam_ferc1, on=key_cols, how='inner')
        .assign(heat_rate_mmbtu_mwh=lambda x: (x.fuel_mmbtu /
                                               x.net_generation_mwh))
        .merge(steam_ferc1[key_cols + ['utility_id_pudl', 'utility_name_ferc1',
                                       'plant_id_pudl', 'plant_id_ferc1']])
        .rename(columns={'fuel_mmbtu': 'total_mmbtu'}))
    eia_plants = (
        mcoe.assign(report_year=lambda x: x.report_date.dt.year)
        .rename(columns={'total_fuel_cost': 'opex_fuel',
                         'fuel_type_code_pudl': 'primary_fuel_by_mmbtu'}))
    pudl_plant_cols = [
        'plant_id_pudl',
        'primary_fuel_by_mmbtu',
        'report_year']
    # Create comprable dfs
    eia_df = create_compatible_df(eia_plants, pudl_plant_cols)
    ferc1_df = create_compatible_df(ferc1_plants, pudl_plant_cols)
    # Merge dfs
    eia_ferc1_merge = pd.merge(ferc1_df, eia_df, suffixes=('_ferc1', '_eia'),
                               on=pudl_plant_cols, how='inner')
    return eia_ferc1_merge


def plot_prep(df, fields_to_plot, xy_limits, scale="linear"):
    """Make plots to compare FERC & EIA reported values for Coal & Gas plants.

    For each of the fields specified in fields_to_plot, create a pair of plots,
    one for 'gas' and one for 'coal' in the same frame, showing the EIA
    quantity vs. the FERC quantity in a scatter plot.

    Args:
        df (pandas.DataFrame): A DataFrame with merged FERC and EIA data
            (the product of the compare_ferc_eia() function).
        fields_to_plot (list): A list of columns to be compared FERC v. EIA.
        xy_limits (dict): A dictionary depicting the plot limits for each
            field_to_plot.
        scale (str): A string defining the plot scale (linear or log)
    """
    for field in fields_to_plot:
        field_eia = field + '_eia'
        field_ferc1 = field + '_ferc1'
        x_coal = df.query("primary_fuel_by_mmbtu=='coal'")[field_eia]
        y_coal = df.query("primary_fuel_by_mmbtu=='coal'")[field_ferc1]
        x_gas = df.query("primary_fuel_by_mmbtu=='gas'")[field_eia]
        y_gas = df.query("primary_fuel_by_mmbtu=='gas'")[field_ferc1]
        fig, (coal_ax, gas_ax) = plt.subplots(
            ncols=2, nrows=1, figsize=(17, 8))

        slope, intercept, r_value, p_value, std_err = stats.linregress(x_coal,
                                                                       y_coal)
        coal_ax.scatter(x_coal, y_coal, color='black', alpha=0.1, label=field)
        coal_ax.set_xlim(xy_limits[field][0], xy_limits[field][1])
        coal_ax.set_ylim(xy_limits[field][0], xy_limits[field][1])
        coal_ax.set_xlabel('EIA')
        coal_ax.set_yscale(scale)
        coal_ax.set_xscale(scale)
        coal_ax.set_ylabel('FERC Form 1')
        coal_ax.set_title((f"{field} (Coal),\
                            r-squared = {(r_value**2).round(3)}"))

        slope, intercept, r_value, p_value, std_err = stats.linregress(x_gas,
                                                                       y_gas)
        gas_ax.scatter(x_gas, y_gas, color='blue', alpha=0.1, label=field)
        gas_ax.set_xlim(xy_limits[field][0], xy_limits[field][1])
        gas_ax.set_ylim(xy_limits[field][0], xy_limits[field][1])
        gas_ax.set_yscale(scale)
        gas_ax.set_xscale(scale)
        gas_ax.set_xlabel('EIA')
        gas_ax.set_ylabel('FERC Form 1')
        gas_ax.set_title((f"{field} (Gas), \
                          r-squared = {(r_value**2).round(3)}"))

        plt.tight_layout()
        plt.savefig(f"{field}_ferc1_vs_eia.png")


def plot_eia_v_ferc(pudl_out):
    """Bring together plot data for FERC EIA comparison.

    Args:
        pudl_out (pudl.output.pudltabl.PudlTabl): An object used to create
            the tables used for EIA and FERC analysis.
    Returns:
        matplotlib.pyplot: Plots showing the difference between EIA and FERC
            Form 1 values for specified fields.
    """
    log_fields = [
        'capacity_mw', 'opex_fuel', 'total_mmbtu', 'net_generation_mwh',
    ]
    log_limits = {
        'capacity_mw': (1e1, 1e4), 'opex_fuel': (1e6, 1e9),
        'total_mmbtu': (1e5, 1e9), 'net_generation_mwh': (1e4, 1e8),
    }
    linear_fields = [
        'capacity_factor', 'heat_rate_mmbtu_mwh',
        'fuel_cost_per_mwh', 'fuel_cost_per_mmbtu',
    ]
    linear_limits = {
        'capacity_factor': (0, 1.0), 'heat_rate_mmbtu_mwh': (6, 16),
        'fuel_cost_per_mwh': (10, 80), 'fuel_cost_per_mmbtu': (0, 6),
    }
    df = compare_ferc_eia(pudl_out)
    plot_prep(df, log_fields, log_limits, scale="log")
    plot_prep(df, linear_fields, linear_limits, scale="linear")


def plot_fuel_pct_check(df):
    """Create histograms to compare EIA and FERC Form 1 fuel percents.

    Args:
        df (pandas.DataFrame): A DataFrame with merged FERC Form 1 and EIA fuel
            percents. Product of the merge_ferc1_eia_fuel_pcts() function.
    Returns:
        histogram: A histogram depicting the differnce between EIA fuel percent
            breakdown at the plant and fuel level with FERC Form 1 fuel mmbtu
            fraction and fuel cost fraction.
    """
    fig, (net_gen_ax, cost_ax) = plt.subplots(ncols=2, nrows=1,
                                              figsize=(17, 8))
    xlabel = "EIA / FERC Form 1"
    cost_range = (0, 3)
    nbins = 20
    pdf = True

    x_coal_mmbtu = df.coal_fraction_mmbtu_eia / df.coal_fraction_mmbtu_ferc1
    x_gas_mmbtu = df.gas_fraction_mmbtu_eia / df.gas_fraction_mmbtu_ferc1
    x_coal_cost = df.coal_fraction_mmbtu_eia / df.coal_fraction_cost
    x_gas_cost = df.gas_fraction_mmbtu_eia / df.gas_fraction_cost

    net_gen_ax.hist([x_coal_mmbtu, x_gas_mmbtu],
                    histtype='bar',
                    range=cost_range,
                    bins=nbins,
                    # weights=df.coal_fraction_mmbtu_ferc1,
                    label=['Coal', 'Gas'],
                    density=pdf,
                    color=['black', 'blue'],
                    alpha=0.5)
    net_gen_ax.set_title('EIA / FERC Form 1 mmbtu Fractions')
    net_gen_ax.legend()

    cost_ax.hist([x_coal_cost, x_gas_cost],
                 range=cost_range,
                 bins=nbins,
                 # weights=eia_coal_plants.net_generation_mwh,
                 label=['Coal', 'Gas'],
                 density=pdf,
                 color=['black', 'blue'],
                 alpha=0.5)
    cost_ax.set_xlabel(xlabel)
    cost_ax.set_title('EIA / FERC Form 1 Cost Fractions')
    cost_ax.legend()
    # plt.savefig("ferc1_eia_fuel_pct_check.png")
    plt.tight_layout()
    plt.show()


def validate_nems(with_nems_df):
    nems_df = with_nems_df.loc[with_nems_df['report_year'] == 2018]
    nems_pct_df = (
        nems_df.assign(
            nems_fixed_pct_of_ferc1=lambda x: (
                x.fixed_om_mwh_nems / x.fixed_om_mwh_ferc1),
            nems_var_pct_of_ferc1=lambda x: (
                x.variable_om_mwh_nems / x.variable_om_mwh_ferc1)))
    fixed_pct_ave = nems_pct_df['nems_fixed_pct_of_ferc1'].mean()
    var_pct_ave = nems_pct_df['nems_var_pct_of_ferc1'].mean()
    #print(f'On average, NEMS values are')
    # ADD PLOT
    # nems.loc[nems['nems_fixed_pct_of_ferc1'].notna()]
    # nems.loc[nems['nems_var_pct_of_ferc1'].notna()]


def check_nems_records(df, pudl_out):
    cost_col = 'fixed_om_mwh_87'  # 'fixed_om_mwh_nems'
    if cost_col not in df.columns:
        logger.info("This df does not have nems")
        return
    nems_cost_df = prep_nems(pudl_out)
    nems_ids = nems_cost_df[nems_cost_df.plant_id_pudl.notnull(
    )].plant_id_pudl.unique()
    non_nems_ids = df[(df[cost_col].isnull())
                      & (df.report_year == 2018)
                      ].plant_id_pudl.unique()
    with_nems_ids = df[(df[cost_col].notnull())
                       & (df.report_year == 2018)
                       ].plant_id_pudl.unique()
    missing = [x for x in non_nems_ids if x in nems_ids]
    logger.info(f"Id's from NEMS:    {len(nems_ids)}")
    logger.info(f"Ids w/ NEMS data:  {len(with_nems_ids)}")
    logger.info(f"Ids w/o NEMS data: {len(non_nems_ids)}")
    logger.info(f"Missing ids:       {len(missing)}")
    logger.info(f"Missing ids: {missing}")<|MERGE_RESOLUTION|>--- conflicted
+++ resolved
@@ -4,7 +4,6 @@
 # ---------------------- Package Imports -------------------
 # ----------------------------------------------------------
 
-<<<<<<< HEAD
 import logging
 import os
 
@@ -17,18 +16,6 @@
 
 # import sqlalchemy as sa
 import pudl
-=======
-import os
-import pudl
-import numpy as np
-import pandas as pd
-from scipy import stats
-import sqlalchemy as sa
-import dask.dataframe as dd
-import matplotlib.pyplot as plt
-from dask.distributed import Client
-#import ei_constants as c
->>>>>>> 14b46d6e
 
 logger = logging.getLogger(__name__)
 
@@ -331,17 +318,12 @@
             generator age and a column for report year.
     """
     logger.info('Prepping raw EIA data')
-    raw_eia = pudl_out.mcoe()
-<<<<<<< HEAD
+    raw_eia = pudl_out.mcoe().astype({'plant_id_eia': 'Int64'})
     raw_eia = raw_eia[raw_eia.plant_id_pudl.notnull()]
-    prepped_eia = add_generator_age(date_to_year(raw_eia))
-    return prepped_eia
-=======
     year_df = date_to_year(raw_eia)
     year_age_df = add_generator_age(year_df)
     year_age_no_retired_plants_df = eliminate_retired_plants(year_age_df)
     return year_age_no_retired_plants_df
->>>>>>> 14b46d6e
 
 
 def test_segment(df):
@@ -413,7 +395,7 @@
         result = g[
             '_data_times_weight'].sum() / g['_weight_where_notnull'].sum()
         del df['_data_times_weight'], df['_weight_where_notnull']
-        result = result.to_frame(name='weighted_ave_'+data).reset_index()
+        result = result.to_frame(name='weighted_ave_' + data).reset_index()
         merge_df = pd.merge(merge_df, result, on=idx_cols, how='outer')
     return merge_df
 
@@ -450,7 +432,7 @@
         bls_idx = bls_idx.iloc[:, 1:6]
         bls_idx.columns = ['Date', 'C-CPI-U_month', 'CPI-U_month',
                            'C-CPI-U_year', 'CPI-U_year']
-        bls_idx['CPI-U_year'] = bls_idx['CPI-U_year']/100
+        bls_idx['CPI-U_year'] = bls_idx['CPI-U_year'] / 100
         # run inflation calculations for a given year. Reported in '06 dollars.
         # Done by aggregating the yearly percent change values like so:
         # pct_cng = (pct1 + pct2) + (pct1 * pct2) -- INCREASE
@@ -459,14 +441,14 @@
             bls_idx.loc[bls_idx['Date'] == f'December {year}'].index.values[0])
         if year > 2006:
             # Made a dataframe with only the relevant years
-            relevant_yrs_df = bls_idx[7:(curr_yr_idx+1)]
+            relevant_yrs_df = bls_idx[7:(curr_yr_idx + 1)]
         # You cannot simply work backwards from a percent increase, you must
         # apply the forumula x/(1+x/100) -- I add the *-1 because it becomes
         # a decrease.
         if year < 2006:
             relevant_yrs_df = bls_idx[curr_yr_idx:7]
             relevant_yrs_df.loc[:, ('CPI-U_year')] = (
-                relevant_yrs_df['CPI-U_year'].apply(lambda x: x/(1+x/100)*-1))
+                relevant_yrs_df['CPI-U_year'].apply(lambda x: x / (1 + x / 100) * -1))
         pc_list = relevant_yrs_df['CPI-U_year'].to_list()
         pct_cng = np.sum(pc_list) + np.prod(pc_list)
         new_cost = value * pct_cng + value
@@ -549,8 +531,10 @@
     logger.info(' - Checking EIA aggregation for plants with different \
                 qualitative data')
     for col in qual_cols:
+        logger.info(f"checking for differences in: {col}")
         is_unique_df = (
-            raw_eia_df.groupby(input_dict[level+'_index_cols'], as_index=False)
+            raw_eia_df.groupby(
+                input_dict[level + '_index_cols'], as_index=False)
             .agg({col: lambda x: len(x.unique()) > 1}))
         pudl_id_deviant_list = (
             # Error note: this does not work if '==' replaced with 'is'
@@ -625,7 +609,7 @@
     # average of the necessary columns.
     agg_df = (
         raw_eia_df.assign(count='place_holder')
-        .groupby(input_dict[level+'_index_cols'], as_index=False)
+        .groupby(input_dict[level + '_index_cols'], as_index=False)
         # Must use .join because x.unique() arrays are not hashable
         .agg({'generator_id': lambda x: '; '.join(x.unique()),
               'energy_source_code_1': lambda x: '; '.join(x.unique()),
@@ -643,13 +627,13 @@
               'longitude': lambda x: x.iloc[0]}))
     wa_df = (
         weighted_average(raw_eia_df, eia_wa_col_dict,
-                         input_dict[level+'_index_cols']))
+                         input_dict[level + '_index_cols']))
     agg_wa_df = (
-        pd.merge(agg_df, wa_df, on=input_dict[level+'_index_cols'],
+        pd.merge(agg_df, wa_df, on=input_dict[level + '_index_cols'],
                  how='left')
         .drop_duplicates()
         .reset_index())
-    logger.info('Finished compiling Part 1 '+level+' level data')
+    logger.info('Finished compiling Part 1 ' + level + ' level data')
     return agg_wa_df
 
 
@@ -672,7 +656,7 @@
     else:
         level = 'plant-fuel'
     if drop_calcs is True:
-        out_df = out_df[input_dict[level+'_index_cols'] +
+        out_df = out_df[input_dict[level + '_index_cols'] +
                         input_dict['merge_cols_qual']]
     logger.info('Finished cleaning Part 1 data')
     return out_df
@@ -721,12 +705,12 @@
     logger.info('Turning eia fuel percent values for ' + col + ' into columns')
     pcts_as_cols_df = (
         eia_plant_fuel_df.pivot_table(
-            'pct_'+col, input_dict['plant_index_cols'], 'fuel_type_code_pudl')
+            'pct_' + col, input_dict['plant_index_cols'], 'fuel_type_code_pudl')
         .reset_index()
-        .rename(columns={'coal': 'pct_'+col+'_coal',
-                         'gas': 'pct_'+col+'_gas',
-                         'oil': 'pct_'+col+'_oil',
-                         'waste': 'pct_'+col+'_waste'}))
+        .rename(columns={'coal': 'pct_' + col + '_coal',
+                         'gas': 'pct_' + col + '_gas',
+                         'oil': 'pct_' + col + '_oil',
+                         'waste': 'pct_' + col + '_waste'}))
     return pcts_as_cols_df
 
 
@@ -750,12 +734,12 @@
     logger.info(' -- Calculating eia fuel type percentages')
     # Calculate percent that each fuel contributes to input cols
     # (capcity and net gen in this case)
-    eia_plant_fuel_df['pct_'+pct_col1] = (
-        eia_plant_fuel_df[pct_col1+'_fuel_level'] /
-        eia_plant_fuel_df[pct_col1+'_plant_level'])
-    eia_plant_fuel_df['pct_'+pct_col2] = (
-        eia_plant_fuel_df[pct_col2+'_fuel_level'] /
-        eia_plant_fuel_df[pct_col2+'_plant_level'])
+    eia_plant_fuel_df['pct_' + pct_col1] = (
+        eia_plant_fuel_df[pct_col1 + '_fuel_level'] /
+        eia_plant_fuel_df[pct_col1 + '_plant_level'])
+    eia_plant_fuel_df['pct_' + pct_col2] = (
+        eia_plant_fuel_df[pct_col2 + '_fuel_level'] /
+        eia_plant_fuel_df[pct_col2 + '_plant_level'])
     # Reorient table so that fuel type percents become columns
     # (makes it easier to run calculations on FERC1 data)
     pct_df1 = fuel_type_to_col_eia(eia_plant_fuel_df, pct_col1)
@@ -892,12 +876,12 @@
     logger.info(' -- Building FERC table broken down by plant and fuel type')
     # Did not use .assign here because need to integrate local variables.
     for fuel in fuel_types:
-        ferc1_pct_prep_df['capex_'+fuel] = (
+        ferc1_pct_prep_df['capex_' + fuel] = (
             ferc1_pct_prep_df['capex_total_ferc1'] *
-            ferc1_pct_prep_df['pct_capacity_mw_'+fuel])
-        ferc1_pct_prep_df['opex_nofuel_'+fuel] = (
+            ferc1_pct_prep_df['pct_capacity_mw_' + fuel])
+        ferc1_pct_prep_df['opex_nofuel_' + fuel] = (
             ferc1_pct_prep_df['opex_nofuel_ferc1'] *
-            ferc1_pct_prep_df['pct_net_generation_mwh_'+fuel])
+            ferc1_pct_prep_df['pct_net_generation_mwh_' + fuel])
     ferc1_plant_fuel_df = ferc1_pct_prep_df
     return ferc1_plant_fuel_df
 
@@ -929,15 +913,15 @@
     cost_df = ferc1_pct_df.rename(columns={'count_ferc1': 'ferc1_unit_count'})
     cost_df = (
         cost_df[(input_dict['plant_index_cols'] + ['ferc1_unit_count'] +
-                [cost_type+'_coal', cost_type+'_gas', cost_type+'_oil',
-                cost_type+'_waste'])]
+                 [cost_type + '_coal', cost_type + '_gas', cost_type + '_oil',
+                  cost_type + '_waste'])]
         .rename(
-            columns={cost_type+'_coal': 'coal',
-                     cost_type+'_gas': 'gas',
-                     cost_type+'_oil': 'oil',
-                     cost_type+'_waste': 'waste'}))
+            columns={cost_type + '_coal': 'coal',
+                     cost_type + '_gas': 'gas',
+                     cost_type + '_oil': 'oil',
+                     cost_type + '_waste': 'waste'}))
     col_to_row_df = (
-        pd.melt(cost_df, input_dict['plant_index_cols']+['ferc1_unit_count'])
+        pd.melt(cost_df, input_dict['plant_index_cols'] + ['ferc1_unit_count'])
         .rename(columns={'value': cost_type,
                          'variable': 'fuel_type_code_pudl'})
         .dropna(subset=[cost_type]))
@@ -1082,9 +1066,9 @@
             fuel_cost_mwh_eia923=lambda x: (x.total_fuel_cost /
                                             x.net_generation_mwh),
             fix_var_om_mwh=lambda x: (x.opex_nofuel / x.net_generation_mwh)))
-            # variable_om_mwh_ferc1=lambda x: (x.opex_nofuel /
-            #                                 x.net_generation_mwh),
-            # fixed_om_mwh_ferc1=lambda x: x.capex / x.net_generation_mwh))
+    # variable_om_mwh_ferc1=lambda x: (x.opex_nofuel /
+    #                                 x.net_generation_mwh),
+    # fixed_om_mwh_ferc1=lambda x: x.capex / x.net_generation_mwh))
     return eia_ferc_merge_df
 
 
@@ -1100,13 +1084,6 @@
     # if np.isnan(df.opex_nofuel):
     #    var_cost = df.opex_nofuel_nems
     if df.net_generation_mwh > 0:
-<<<<<<< HEAD
-        mcoe = ((df.total_fuel_cost + var_cost) / df.net_generation_mwh)
-    return mcoe
-
-
-def build_part2_output(raw_eia_df, raw_ferc1_df, pudl_out):
-=======
         mcoe = ((df.total_fuel_cost + df.opex_nofuel) / df.net_generation_mwh)
     return mcoe
 
@@ -1147,7 +1124,7 @@
         .round(2)
         .reset_index())
     max_min_df = (max_min_df[input_dict['plant-fuel_index_cols']
-                  + ['max_min_hr_diff']])
+                             + ['max_min_hr_diff']])
     # Remove crazy outliers for mean / std calculation
     unit_level_df_low = (
         unit_level_df.loc[
@@ -1223,8 +1200,7 @@
     return final_hr_df
 
 
-def build_part2_output(raw_eia_df, raw_ferc1_df):
->>>>>>> 14b46d6e
+def build_part2_output(raw_eia_df, raw_ferc1_df, pudl_out):
     """Compile final data output for Part 2.
 
     A function that compiles the neccesary data for Part 2 and outputs a
@@ -1253,13 +1229,9 @@
     eia_ferc1_merge_df = merge_ferc1_eia_mcoe_factors(eia_plant_fuel_df,
                                                       ferc1_plant_fuel_df)
     # Add NEMS data for most recent year O&M cost
-<<<<<<< HEAD
     with_nems_df = add_nems(eia_ferc1_merge_df, pudl_out)
     logger.info('checking nems inside build_part2_output')
     check_nems_records(with_nems_df, pudl_out)
-=======
-    #with_nems_df = add_nems(eia_ferc1_merge_df)
->>>>>>> 14b46d6e
     # Validate NEMS data_eia
     # validate_nems(with_nems_df)
 
@@ -1296,10 +1268,10 @@
             'report_year',
             'fuel_cost_mwh_eia923',
             'fix_var_om_mwh',
-            #'variable_om_mwh_ferc1',
-            #'fixed_om_mwh_ferc1',
-            #'variable_om_mwh_nems',
-            #'fixed_om_mwh_nems',
+            # 'variable_om_mwh_ferc1',
+            # 'fixed_om_mwh_ferc1',
+            # 'variable_om_mwh_nems',
+            # 'fixed_om_mwh_nems',
             'mcoe',
             'eia_unit_count',
             'ferc1_unit_count',
@@ -1320,18 +1292,15 @@
                     x.fixed_om_mwh_ferc1.isna() & x.fixed_om_mwh_nems.notna()))
             .drop(['variable_om_mwh_ferc1', 'variable_om_mwh_nems',
                    'fixed_om_mwh_ferc1', 'fixed_om_mwh_nems'], axis=1))
-<<<<<<< HEAD
-    # out_df = out_df.round(2)
-=======
     out_df = out_df.round(2)
     out_df['ferc1_unit_count'] = out_df['ferc1_unit_count'].astype('Int64')
->>>>>>> 14b46d6e
     logger.info('Finished cleaning Part 2 data')
     return out_df
 
 # ----------------------------------------------------------
 # --------------------- * P A R T  3 * ---------------------
 # ----------------------------------------------------------
+
 
 """
 Part 3 functions add information about emissions and public health
@@ -1406,16 +1375,16 @@
     cems_cols = ['so2_mass_lbs', 'nox_mass_lbs', 'co2_mass_tons']
     # Add boiler id to EIA data. Boilder id matches (almost) with CEMS unitid.
     eia_with_boiler_id = (
-        pd.merge(raw_eia_df[id_cols+['plant_id_pudl', 'fuel_type_code_pudl']],
-                 bga_df[id_cols+['boiler_id']], on=id_cols, how='left'))
+        pd.merge(raw_eia_df[id_cols + ['plant_id_pudl', 'fuel_type_code_pudl']],
+                 bga_df[id_cols + ['boiler_id']], on=id_cols, how='left'))
     eia_cems_merge = (
         pd.merge(eia_with_boiler_id, cems_df, on=['plant_id_eia', 'boiler_id',
-                 'report_year'], how='left')
+                                                  'report_year'], how='left')
         .groupby(['plant_id_pudl', 'plant_id_eia', 'unit_id_pudl',
                   'fuel_type_code_pudl', 'report_year'])[cems_cols].sum()
         .reset_index())
     eia_cems_agg = (
-        eia_cems_merge.groupby(input_dict[level+'_index_cols'])[cems_cols]
+        eia_cems_merge.groupby(input_dict[level + '_index_cols'])[cems_cols]
         .sum()
         .assign(so2_mass_tons=lambda x: x.so2_mass_lbs / 2000,
                 nox_mass_tons=lambda x: x.nox_mass_lbs / 2000)
@@ -1453,7 +1422,7 @@
                           .fillna('Not_Specified')))
     # Calculate level totals
     total_df = (
-        raw_eia_df.groupby(input_dict[level+'_index_cols'])
+        raw_eia_df.groupby(input_dict[level + '_index_cols'])
         [input_dict['eia_pct_cols']]
         .sum()
         .reset_index()
@@ -1461,7 +1430,7 @@
                          'net_generation_mwh': 'net_gen_total_mwh'}))
     # Merge back to raw data to get sidebyside capacity values for pct calc.
     merge_df1 = (
-        pd.merge(greet_df, total_df, on=input_dict[level+'_index_cols'],
+        pd.merge(greet_df, total_df, on=input_dict[level + '_index_cols'],
                  how='left'))
     # Separate because need to put variable into assign statement. Pivots
     # table so that each row is the level specified and there are columns for
@@ -1470,8 +1439,8 @@
     merge_df = (
         merge_df1.assign(pct=(merge_df1['net_generation_mwh'] /
                               merge_df1['net_gen_total_mwh']).round(2))
-        .pivot_table('pct', (input_dict[level+'_index_cols'] +
-                     ['net_gen_total_mwh', 'nerc_region']),
+        .pivot_table('pct', (input_dict[level + '_index_cols'] +
+                             ['net_gen_total_mwh', 'nerc_region']),
                      'greet_tech', np.sum)
         .fillna(0)
         .reset_index())
@@ -1500,9 +1469,9 @@
     logger.info(' -- Calculating pm2.5 values')
     # Make technology columns into rows; make column for fuel + tech type.
     pm_df = (
-        pd.melt(tech_df, (input_dict[level+'_index_cols'] +
-                ['net_gen_total_mwh', 'nerc_region']))
-        .assign(pm_id=lambda x: x.fuel_type_code_pudl+'_'+x.greet_tech))
+        pd.melt(tech_df, (input_dict[level + '_index_cols'] +
+                          ['net_gen_total_mwh', 'nerc_region']))
+        .assign(pm_id=lambda x: x.fuel_type_code_pudl + '_' + x.greet_tech))
     # Must do this part separatly because does not work in assign...
     # Calculate pm2.5 value based on region and technology
     pm_df['pm_g_kwh'] = (
@@ -1514,7 +1483,7 @@
         pm_df.assign(
             pm_mass_tons=lambda x: (x.pm_g_kwh * x.net_gen_total_mwh
                                     * 1000 * 0.000001))
-        .groupby(input_dict[level+'_index_cols'])['pm_mass_tons']
+        .groupby(input_dict[level + '_index_cols'])['pm_mass_tons']
         .sum()
         .reset_index())
     return pm_df
@@ -1653,7 +1622,7 @@
     eia_cems_df = add_cems_to_eia(part1_df, bga_df, cems_df, raw_eia_df, level)
     greet_df = add_pm_values(raw_eia_df, level)
     eia_cems_greet_df = (
-        pd.merge(eia_cems_df, greet_df, on=input_dict[level+'_index_cols'],
+        pd.merge(eia_cems_df, greet_df, on=input_dict[level + '_index_cols'],
                  how='outer'))
     with_damages_df = calc_public_health_damages(eia_cems_greet_df)
     with_prem_death_df = calc_value_of_life(with_damages_df)
@@ -1693,7 +1662,7 @@
     return source_df
 
 
-def main(pudl_out, cems_df, level, add_sources=False):
+def main(pudl_out, cems_df, level, nems_cols, add_sources=False, aesthetic=False):
     """Create and compile tables from all three parts; final output.
 
     Args:
@@ -1720,8 +1689,6 @@
     if level == 'plant-fuel':
         p2 = clean_part2_output(build_part2_output(raw_eia_df, raw_ferc1_df, pudl_out),
                                 nems_cols=nems_cols)
-        logger.info('checking nems in p2')
-        check_nems_records(p2, pudl_out)
     elif level == 'unit-fuel':
         p2 = pd.DataFrame(columns=input_dict[level + '_index_cols'])  # Empty
     else:
@@ -1729,36 +1696,23 @@
     # Merge data from three parts together.
     p1p3 = (
         pd.merge(p1, p3, on=input_dict[level + '_index_cols'], how='outer'))
-    logger.info('checking nems in p1p3')
-    check_nems_records(p1p3, pudl_out)
     full_df = (
         pd.merge(p1p3, p2, on=input_dict[level + '_index_cols'], how='outer'))
-    logger.info('checking nems in full_df')
-    check_nems_records(full_df, pudl_out)
     # Account for eia/pudl id descrepancies by grouping by pudl id.
     clean_df = (
         full_df.groupby(input_dict[level + '_index_cols'], as_index=False)
         .first())
-    logger.info('checking nems in clean_df')
-    check_nems_records(clean_df, pudl_out)
     # Add plant_id_eia column to plant-level data; combine like technology col.
     if level == 'plant-fuel':
         eia_id_df = (
             pd.merge(full_df, raw_eia_df[['plant_id_pudl', 'plant_id_eia']],
                      on=['plant_id_pudl'], how='outer')
-<<<<<<< HEAD
-            .groupby(input_dict[f'{level}_index_cols'], as_index=False)
-            .agg({'plant_id_eia': 'unique'}))
-=======
-            .groupby(input_dict[level+'_index_cols'], as_index=False)
+            .groupby(input_dict[level + '_index_cols'], as_index=False)
             .agg({'plant_id_eia': lambda x: '; '.join(
                 list(map(str, list(x.unique()))))}))
->>>>>>> 14b46d6e
         clean_df = (
             pd.merge(clean_df, eia_id_df, on=input_dict[level + '_index_cols'],
                      how='outer'))
-        logger.info('checking nems in clean_df x2')
-        check_nems_records(clean_df, pudl_out)
     if aesthetic:
         clean_df = output_aesthetic(clean_df, add_sources=add_sources)
     logger.info('Finished compiling all parts!')
@@ -1776,77 +1730,6 @@
 """
 
 
-<<<<<<< HEAD
-def compare_heatrate(raw_eia_df, merge_df, sd_mean_cols=False):
-    """Compare heatrates within plants to find outliers.
-
-    Outputs a pandas DataFrame containing information about whether unit level
-    heat rates differ significantly from plant level heatrates. To determine
-    significant deviation, we calculate the mean heatrate value for plants of
-    a certain fuel type and then the standard deviation value. Units that are
-    more than one standard deviation from the mean value are considered
-    significantly different and are marked as True.
-
-    Args:
-        raw_eia_df (pandas.DataFrame): A DataFrame containing EIA data from the
-                pudl_out.mcoe() function that has been run through the
-                prep_raw_eia() function.
-        merge_df (pandas.DataFrame): The DataFrame you'd like to merge the
-            significant heat rate column with.
-    Returns:
-        pandas.DataFrame: A Dataframe with a boolean column to show whether
-            the heat rate of a given unit is significantly different from
-            the others within its aggregation group.
-    """
-    logger.info(' - Comparing heat rates internally')
-    # Get plant and unit level wahr then merge for comparison.
-    unit_level_df = build_part1_output(raw_eia_df, 'unit-fuel')
-    # Account for mean and standard deviation of heat rates for each fuel type.
-    mean_dict = {}
-    std_dict = {}
-    for fuel in unit_level_df.fuel_type_code_pudl.unique():
-        mean = (
-            unit_level_df.query(f"fuel_type_code_pudl=='{fuel}'")
-            ['weighted_ave_heat_rate_mmbtu_mwh'].mean()).round(2)
-        std = (
-            unit_level_df.query(f"fuel_type_code_pudl=='{fuel}'")
-            ['weighted_ave_heat_rate_mmbtu_mwh'].std()).round(2)
-        mean_dict[fuel] = mean
-        std_dict[fuel] = std
-    print(f'average heat rates for fuel types: {mean_dict}')
-    print(f'standard deviation for fuel types: {std_dict}')
-    # Create columns for distance from mean and bool for whether over one std.
-    unit_level_df['hr_dist_from_mean'] = (
-        unit_level_df.apply(
-            lambda x: abs(x.weighted_ave_heat_rate_mmbtu_mwh -
-                          mean_dict[x.fuel_type_code_pudl]), axis=1))
-    unit_level_df['sig_hr'] = (
-        unit_level_df.apply(
-            lambda x: (x.hr_dist_from_mean > std_dict[x.fuel_type_code_pudl]),
-            axis=1))
-    # Return columns with mean and SD calculations OR merge to regular output
-    if sd_mean_cols is True:
-        final_hr_df = unit_level_df
-    else:
-        # Aggregate to plant level
-        plant_level_df = (
-            unit_level_df
-            .groupby(input_dict['plant-fuel_index_cols'])['sig_hr']
-            .any()
-            .reset_index())
-        # Merge with input df (merge_df)
-        logger.info('preparing merge: checking df length compatability')
-        if len(merge_df) != len(plant_level_df):
-            print('df passed not the same length as plant-level aggreation df; \
-                   check for duplicates')
-        final_hr_df = (
-            pd.merge(merge_df, plant_level_df,
-                     on=input_dict['plant-fuel_index_cols']))
-    return final_hr_df
-
-
-=======
->>>>>>> 14b46d6e
 def plot_heat_rate(pudl_out):
     """Plot the difference in heat rate for different fuel types."""
     raw_eia_df = prep_raw_eia(pudl_out)
@@ -2143,6 +2026,28 @@
     plt.show()
 
 
+def plot_mcoe_vs_nems(plant_level_df, log, x_lim, y_lim):
+    fuels = plant_level_df.fuel_type_code_pudl.unique()
+    fig, (ax) = plt.subplots(ncols=1, nrows=1, figsize=(8, 8))
+    for fuel in fuels:
+        df = plant_level_df[plant_level_df.fuel_type_code_pudl == fuel]
+
+        om_pudl = df['variable_om_mwh_ferc1']  # - df['fuel_cost_mwh_eia923']
+        om_nems = df['variable_om_mwh_nems']  # + df['fixed_om_mwh_nems']
+
+        ax.scatter(om_nems, om_pudl,
+                   alpha='0.2', label=f"{fuel}")
+        ax.set_ylim(y_lim)
+        ax.set_xlim(x_lim)
+        if log:
+            ax.set_yscale('log')
+            ax.set_xscale('log')
+        ax.set_title(f"PUDL vs NEMS O&M")
+        ax.set_ylabel('PUDL O&M ($/MWh)')
+        ax.set_xlabel('NEMS O&M ($/MWh)')
+        ax.legend()
+
+
 def validate_nems(with_nems_df):
     nems_df = with_nems_df.loc[with_nems_df['report_year'] == 2018]
     nems_pct_df = (
